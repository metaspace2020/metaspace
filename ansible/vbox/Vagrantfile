# This guide is optimized for Vagrant 1.7 and above.
# Although versions 1.6.x should behave very similarly, it is recommended
# to upgrade instead of disabling the requirement below.
Vagrant.require_version ">= 1.7.0"

Vagrant.configure(2) do |config|
  
  config.vm.box = "ubuntu/trusty64"
  #config.vm.box = "ubuntu/xenial64"
  
  config.vm.network "forwarded_port", guest: 4040, host: 4040
  config.vm.network "forwarded_port", guest: 8080, host: 8080
  config.vm.network "forwarded_port", guest: 8090, host: 8090
<<<<<<< HEAD
  config.vm.network "forwarded_port", guest: 9200, host: 9200
=======
  config.vm.network "forwarded_port", guest: 5672, host: 5672
  config.vm.network "forwarded_port", guest: 15672, host: 15672
>>>>>>> 9ca4ee13

  # Disable the new default behavior introduced in Vagrant 1.7, to
  # ensure that all Vagrant machines will use the same SSH key pair.
  # See https://github.com/mitchellh/vagrant/issues/5005
  #config.ssh.insert_key = false
  #config.ssh.username = "vagrant"

  #config.vm.synced_folder "/opt/data", "/data"
  
  config.vm.provider "virtualbox" do |v|
    v.name = "sm-engine"
    v.memory = 4096
	v.cpus = 4
  end

  config.vm.provision :ansible do |ansible|
    ansible.verbose = "vv"
    ansible.inventory_path = "hosts"
    ansible.playbook = "system.yml"
    ansible.extra_vars = {pub_key_file: "~/.ssh/id_rsa.pub"}
    ansible.host_key_checking = false
  end
end<|MERGE_RESOLUTION|>--- conflicted
+++ resolved
@@ -11,12 +11,9 @@
   config.vm.network "forwarded_port", guest: 4040, host: 4040
   config.vm.network "forwarded_port", guest: 8080, host: 8080
   config.vm.network "forwarded_port", guest: 8090, host: 8090
-<<<<<<< HEAD
   config.vm.network "forwarded_port", guest: 9200, host: 9200
-=======
   config.vm.network "forwarded_port", guest: 5672, host: 5672
   config.vm.network "forwarded_port", guest: 15672, host: 15672
->>>>>>> 9ca4ee13
 
   # Disable the new default behavior introduced in Vagrant 1.7, to
   # ensure that all Vagrant machines will use the same SSH key pair.
