---

stage: STAGE_NAME  # prod/stage/dev

metaspace_repo_url: https://github.com/metaspace2020/metaspace
metaspace_branch: master
metaspace_home: /opt/dev/metaspace

# SOFTWARE CONFIGURATION

time_zone_name: UTC  # Ubuntu timezone name

aws_access_key_id: AWS_ACCESS_KEY_ID
aws_secret_access_key: AWS_SECRET_ACCESS_KEY
aws_key_name: AWS_KEY_NAME
aws_region: eu-west-1

notification_email: SM-ADMIN@EXAMPLE.COM

web_public_url: "http://{{ hostvars['web-1'].ansible_ssh_host }}"  # specify manually in production

postgres_version: 9.5
postgres_port: 5432
postgres_drop_create: false

elasticsearch_version: 5.5.2

kibana_version: "{{ elasticsearch_version }}"
kibana_user: kibana
kibana_password: KIBANA_PASSWORD
kibana_es_port: 9200  # kibana runs on the same host and connects to ES directly

rabbitmq_host: "{{ hostvars['web-1'].ansible_ec2_local_ipv4 }}"
rabbitmq_user: sm
rabbitmq_password: RABBITMQ_PASSWORD

miniconda_version: latest
miniconda_python: 3
miniconda_prefix: /opt/dev/miniconda3
miniconda_env:
  name: sm
  dependencies:
    - python=3.6
    - nomkl
    - numpy=1.11.2
    - scipy=0.18.1
    - matplotlib=2
    - pandas=0.22.0
    - cffi
    - libgcc
    - psycopg2=2.7.1
    - pip:
      - requests
      - py4j
      - pytest
      - recommonmark
      - boto3
      - fabric3
      - pypng
      - pyyaml
      - elasticsearch
      - elasticsearch_dsl
      - pika>=0.11.0b1
      - bottle
      - pysparkling
      - PyArrow>=0.8.0
      - Pillow==4.2.1
      - pyopenms==2.2.0

sm_postgres_host: "{{ hostvars['web-1'].ansible_ec2_local_ipv4 }}"
sm_postgres_password: POSTGRES_PASSWORD
sm_home: "{{ metaspace_home }}/metaspace/engine"
sm_s3_path: ENGINE_BUCKET_NAME  # bucket for sm engine tmp data in "s3a://bucket-name/tmp" form
sm_img_service_url: "http://{{ hostvars['web-1'].ansible_ec2_local_ipv4 }}:4201"
sm_es_host: "{{ hostvars['web-1'].ansible_ec2_local_ipv4 }}"
sm_es_port: 9210  # cannot be 9200 (nginx proxied)
sm_es_user: elastic
sm_es_password: ELASTIC_PASSWORD
sm_send_email: true
sm_create_schema: true  # set to false to avoid database dropping during provisioning
sm_create_es_index: true  # set to false to avoid Elasticsearch index dropping during provisioning
sm_isotope_storage_path: S3_ISOTOPE_STORAGE_PATH
sm_default_adducts:
  "+": ["+H", "+Na", "+K"]
  "-": ["-H", "+Cl"]

sm_cluster_autostart_python: "{{ miniconda_prefix }}/envs/{{ miniconda_env.name }}/bin/python"

mol_db_home: "{{ metaspace_home }}/metaspace/mol-db"
mol_db_url: "http://{{ hostvars['web-1'].ansible_ec2_local_ipv4 }}/mol_db/v1"
mol_db_postgres_pass: POSTGRES_PASSWORD
mol_db_image_dir: /var/www/mol-images
mol_db_import_databases: true  # set to false to avoid dropping MolDB database
mol_db_import_mol_images: true  # set to false to avoid reimporting all molecular images
mol_db_image_archives:
  - https://s3-eu-west-1.amazonaws.com/sm-mol-db/mol-images/mol-images-hmdb.tar.xz
# uncomment below for other databases
#  - https://s3-eu-west-1.amazonaws.com/sm-mol-db/mol-images/mol-images-chebi.tar.xz
#  - https://s3-eu-west-1.amazonaws.com/sm-mol-db/mol-images/mol-images-lipid-maps.tar.xz
#  - https://s3-eu-west-1.amazonaws.com/sm-mol-db/mol-images/mol-images-swiss-lipids.tar.xz
mol_db_imports:
  - url: "https://s3-eu-west-1.amazonaws.com/sm-mol-db/db_files/hmdb/hmdb_4.tsv"
    name: "HMDB-v4"
    version: "2018-03-08"
# uncomment below for other databases
#  - url: "https://s3-eu-west-1.amazonaws.com/sm-mol-db/db_files/hmdb/hmdb_2-5.tsv"
#    name: "HMDB-v2.5"
#    version: "2018-03-08"
#  - url: "https://s3-eu-west-1.amazonaws.com/sm-mol-db/db_files/hmdb/hmdb_4-endogenous.tsv"
#    name: "HMDB-v4-endogenous"
#    version: "2018-03-08"
#  - url: "https://s3-eu-west-1.amazonaws.com/sm-mol-db/db_files/hmdb/hmdb_2-5-cotton.tsv"
#    name: "HMDB-v4-cotton"
#    version: "2018-04-27"
#  - url: "https://s3-eu-west-1.amazonaws.com/sm-mol-db/db_files/brachemdb/BraChemDB_2018-03_empty_inchi.tsv"
#    name: "BraChemDB-2018-01"
#    version: "2018-03-08"
#  - url: "https://s3-eu-west-1.amazonaws.com/sm-mol-db/db_files/chebi/chebi_2018-01.tsv"
#    name: "ChEBI-2018-01"
#    version: "2018-03-08"
#  - url: "https://s3-eu-west-1.amazonaws.com/sm-mol-db/db_files/lipidmaps/lipidmaps_2017-12-12.tsv"
#    name: "LipidMaps-2017-12-12"
#    version: "2018-03-08"
#  - url: "https://s3-eu-west-1.amazonaws.com/sm-mol-db/db_files/pamdb/pamdb_1-0.tsv"
#    name: "PAMDB-v1.0"
#    version: "2018-03-08"
#  - url: "https://s3-eu-west-1.amazonaws.com/sm-mol-db/db_files/swisslipids/swisslipids_2018-02-02"
#    name: "SwissLipids-2018-02-02"
#    version: "2018-03-08"

nodejs_version: 8.*

sm_graphql_hostname: "{{ hostvars['web-1'].ansible_ssh_host }}"  # specify manually in production
sm_graphql_home: "{{ metaspace_home }}/metaspace/graphql"
sm_graphql_slack_webhook_url: ""
sm_graphql_slack_channel: ""
sm_graphql_jwt_secret: JWT_SECRET
sm_graphql_public_url: "http://{{ sm_graphql_hostname }}/graphql"
sm_graphql_mol_image_host: "{{ sm_graphql_hostname }}"
sm_graphql_img_upload_host: "{{ hostvars['web-1'].ansible_ssh_host }}"
sm_graphql_moldb_service_host: "{{ hostvars['web-1'].ansible_ec2_local_ipv4 }}/mol_db"
sm_graphql_database_password: "{{ sm_postgres_password }}"
sm_graphql_rabbitmq_host: "{{ rabbitmq_host }}"
sm_graphql_rabbitmq_user: "{{ rabbitmq_user }}"
sm_graphql_rabbitmq_password: "{{ rabbitmq_password }}"
sm_graphql_ws_public_endpoint: "ws://{{ sm_graphql_hostname }}/ws"
sm_graphql_default_adducts: "{{ sm_default_adducts }}"
sm_graphql_img_storage_backend: fs
sm_graphql_redis_host: localhost
sm_graphql_redis_port: 6379
sm_graphql_google_client_id: ""
sm_graphql_google_client_secret: ""
sm_graphql_google_callback_url: "http://{{ sm_webapp_hostname }}/auth/google/callback"
sm_graphql_cookie_secret: COOKIE_SECRET
sm_graphql_features:
  newAuth: false

sm_webapp_hostname: "{{ hostvars['web-1'].ansible_ssh_host }}"  # specify manually for production
sm_webapp_home: "{{ metaspace_home }}/metaspace/webapp"
sm_webapp_port: 8082
sm_webapp_cookie_secret: COOKIE_SECRET
sm_webapp_admin_emails:
  - admin@mail.de
# The region should satisfy the following requirements:
#  - AWS SES endpoints are available there
#  - AWS authentication protocol V2 is supported
sm_webapp_aws_region: WEBAPP_AWS_REGION
sm_webapp_aws_access_key_id: WEBAPP_AWS_ACCESS_KEY_ID
sm_webapp_aws_secret_access_key: WEBAPP_AWS_SECRET_ACCESS_KEY
sm_webapp_s3_bucket: BUCKET-NAME-UPLOAD  # just plain bucket name
sm_webapp_google_client_id: ""
sm_webapp_google_client_secret: ""
sm_webapp_google_callback_url: "http://{{ sm_webapp_hostname }}/auth/google/callback"
sm_webapp_sentry_dsn: ""
sm_webapp_upload_destination: s3
sm_webapp_jwt_secret: "{{ sm_graphql_jwt_secret }}"
sm_webapp_redis_host: localhost
sm_webapp_redis_port: 6379
sm_webapp_enable_uploads: true
# metadata types are specified by corresponding filenames in metaspace2020/metadata repository
# "specialised metadata" subfolder
<<<<<<< HEAD
sm_webapp_metadata_types: ["ims", "lcms"]
sm_webapp_features:
  newAuth: false

=======
sm_webapp_metadata_types: ["ims"]  # set ["ims", "lcms"] to accept both IMS and LC-MS datasets
>>>>>>> 2cb9c7a1

sm_ansible_home: "{{ metaspace_home }}/ansible"

sm_activate_venv: source {{ miniconda_prefix }}/bin/activate {{ miniconda_env.name }}

spark_key_file: ~/.ssh/ubuntu_spark
spark_version: "2.3.0-bin-hadoop2.7"
spark_mirror: "https://s3-eu-west-1.amazonaws.com/sm-engine/dev"
spark_home: "/usr/lib/spark"
spark_user: "ubuntu"

elk_enable: false  # set "true" to enable logs aggregation in ELK

spark_env_extras_slave:
  SPARK_WORKER_DIR: "/tmp/spark"
  SPARK_LOCAL_DIRS: "/tmp/spark"
  PYSPARK_PYTHON: "{{ miniconda_prefix }}/envs/{{ miniconda_env.name }}/bin/python"

spark_env_extras_master:
  AWS_ACCESS_KEY_ID: "{{ aws_access_key_id }}"
  AWS_SECRET_ACCESS_KEY: "{{ aws_secret_access_key }}"
  PYSPARK_PYTHON: "{{ miniconda_prefix }}/envs/{{ miniconda_env.name }}/bin/python"

slack_channel:
slack_webhook_url:

nginx_upstream_hosts:
  - name: web_server
    server: 127.0.0.1:{{ sm_webapp_port }}
  - name: mol_image_server
    server: 127.0.0.1:3020
  - name: isotope_image_server
    server: 127.0.0.1:4201
  - name: graphql_server
    server: 127.0.0.1:3010
  - name: graphql_ws_server
    server: 127.0.0.1:5666
  - name: moldb_server
    server: 127.0.0.1:5001
  - name: kibana_server
    server: 127.0.0.1:5601
  - name: elasticsearch_server
    server: 127.0.0.1:9200

nginx_servers:
  - desc: Kibana redirect
    params:
      - listen 8080;
    locations:
      - path: /
        params:
          - auth_basic "Private Property";
          - auth_basic_user_file /etc/nginx/passwdfile;
          - proxy_pass http://kibana_server;
          - include proxy-params.conf;

  - desc: Endpoint for Web App, GraphQL, GraphQL WebSocket, ion images, mol images, and MolDB
    params:
      - server_name {{ sm_webapp_hostname }};
      - listen 80;
      - proxy_read_timeout 300;
      - send_timeout 300;
    locations:
      - path: /mol-images/
        params:
          - root /var/www;
      - path: /
        params:
          - proxy_pass http://web_server;
          - client_max_body_size 5M;
      - path: /fs/iso_images/
        params:
          - proxy_pass http://isotope_image_server/fs/iso_images/;
          - limit_except GET {deny all;}
      - path: /db/iso_images/
        params:
          - proxy_pass http://isotope_image_server/db/iso_images/;
          - limit_except GET {deny all;}
      - path: /fs/optical_images/
        params:
          - proxy_pass http://isotope_image_server/fs/optical_images/;
          - limit_except GET {deny all;}
      - path: /fs/raw_optical_images/
        params:
          - proxy_pass http://isotope_image_server/fs/raw_optical_images/;
          - client_max_body_size 25M;
      - path: /graphql
        params:
          - proxy_pass http://graphql_server/graphql;
          - include proxy-params.conf;
      - path: /graphiql
        params:
          - proxy_pass http://graphql_server/graphiql;
          - include proxy-params.conf;
      - path: /api_auth
        params:
          - proxy_pass http://graphql_server/api_auth;
          - include proxy-params.conf;
      - path: /ws
        params:
          - proxy_pass http://graphql_ws_server/graphql;
          - proxy_http_version 1.1;
          - proxy_set_header Upgrade $http_upgrade;
          - proxy_set_header Connection "upgrade";
          - include proxy-params.conf;
      - path: /mol_db/
        params:
          - proxy_pass http://moldb_server/;
          - include proxy-params.conf;

  - desc: Elasticsearch redirect
    params:
      - listen {{ sm_es_port }};
    locations:
      - path: /
        params:
        - auth_basic "Private Property";
        - auth_basic_user_file /etc/nginx/passwdfile;
        - proxy_pass http://elasticsearch_server;
        - include proxy-params.conf;

basic_auth_users:
  - user: "{{ sm_es_user }}"
    password: "{{ sm_es_password }}"
  - user: "{{ kibana_user }}"
    password: "{{ kibana_password }}"

# VIRTUAL MACHINES CONFIGURATION
# no ansible vars are allowed below, used by python scripts

cluster_configuration:
  instances:
    web:
      hostgroup: WEB_HOSTGROUP  # specify a custom name for the group of hosts
      type: r4.large
      n: 1
      elipalloc:  # create manually in AWS console and put the id here to use static IP address
      price:  # put price to use spot instances
      sec_group: default  # update for better security
      image: ami-07174474  # public ubuntu 16.04 at eu-west-1
                           # ami-4d6c0e22 is for eu-central-1
      block_dev_maps:
        - DeviceName: /dev/sda1
          Ebs:
            VolumeSize: 200
            DeleteOnTermination: True
            VolumeType: gp2

    master:
      hostgroup: MASTER_HOSTGROUP  # specify a custom name for the group of hosts
      type: c4.xlarge
      n: 1
      elipalloc:
      price: 0.6
      sec_group: default
      image: ami-07174474  # public ubuntu 16.04, create custom AMI and put its id here

      block_dev_maps:
        - DeviceName: /dev/sda1
          Ebs:
            VolumeSize: 500
            DeleteOnTermination: True
            VolumeType: gp2

    slave:
      hostgroup: SLAVE_HOSTGROUP  # specify a custom name for the group of hosts
      type: c4.2xlarge
      n: 1
      elipalloc:
      price: 0.6
      sec_group: default
      image: ami-07174474  # public ubuntu 16.04, create custom AMI and put its id here

      block_dev_maps:
        - DeviceName: /dev/sda1
          Ebs:
            VolumeSize: 1000
            DeleteOnTermination: True
            VolumeType: gp2
# uncomment below if you want to use Elasticsearch for logs aggregation
#    elk:
#      hostgroup: elk
#      sec_group: elk<|MERGE_RESOLUTION|>--- conflicted
+++ resolved
@@ -179,14 +179,9 @@
 sm_webapp_enable_uploads: true
 # metadata types are specified by corresponding filenames in metaspace2020/metadata repository
 # "specialised metadata" subfolder
-<<<<<<< HEAD
-sm_webapp_metadata_types: ["ims", "lcms"]
+sm_webapp_metadata_types: ["ims"]  # set ["ims", "lcms"] to accept both IMS and LC-MS datasets
 sm_webapp_features:
   newAuth: false
-
-=======
-sm_webapp_metadata_types: ["ims"]  # set ["ims", "lcms"] to accept both IMS and LC-MS datasets
->>>>>>> 2cb9c7a1
 
 sm_ansible_home: "{{ metaspace_home }}/ansible"
 
