from setuptools import setup, find_packages

from sm_annotation_utils import __version__

setup(name='sm_annotation_utils',
      version=__version__,
      description='Python library for working with sm-engine annotations',
      url='https://github.com/metaspace2020/sm-analytics-python',
      author='Alexandrov Team, EMBL',
      packages=find_packages(),
      install_requires=[
          'elasticsearch==5.4.0',
          'elasticsearch_dsl==5.3.0',
          'pandas',
          'plotly>=1.12',
          'numpy',
          'pyyaml',
<<<<<<< HEAD
          'psycopg2',
          'pyMSpec',
          'matplotlib'
=======
          'pyMSpec',
          'boto3'
>>>>>>> b50b3212
      ])<|MERGE_RESOLUTION|>--- conflicted
+++ resolved
@@ -15,12 +15,8 @@
           'plotly>=1.12',
           'numpy',
           'pyyaml',
-<<<<<<< HEAD
           'psycopg2',
-          'pyMSpec',
           'matplotlib'
-=======
           'pyMSpec',
           'boto3'
->>>>>>> b50b3212
       ])