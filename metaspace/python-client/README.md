# METASPACE python-client

Python module that provides programmatic access to a running instance of [`METASPACE`](https://github.com/metaspace2020/) platform

## Applications

* Running batch jobs
* Exploratory analysis of submitted data
* Quick access to things hidden from web interface (such as location of files on S3 and other metadata)

## Installation

You need Python 3 to use this library.

`pip install git+https://github.com/metaspace2020/metaspace#subdirectory=metaspace/python-client`

## Which branch to use
If you are trying to access annotations from the main public metaspace instance
then make sure you include the branch name of the latest release branch, e.g.

`pip install git+https://github.com/metaspace2020/metaspace@release/v0.11-rc#subdirectory=metaspace/python-client`

<<<<<<< HEAD
## Jupyter Notebooks
=======
## Jupyter Playbooks
>>>>>>> 93500ca3
There are several playbooks available to retrieve dataset information as well as to upload it on Metaspace.

| Playbook | Description |
| :--- | :--- |
<<<<<<< HEAD
| **access_change_PI_names**| Reads and updates PI names in dataset metadata |
| **api_examples**| Illustrates how to access all the information about a dataset that is visible on the [METASPACE](metaspace2020.eu) platform |
| **compare-reference-engine-results**| Compares engine results against the pySM reference implementation |
| **iso_img_retrieval**| Retrieves isotopic images for the provided dataset |
| **simple_database_queries**| A few queries to get annotations for a dataset, show stats on the annotations, and compare annotations between two datasets |
| **top_hits**| Retrieves ions with the highest average MSM score across all datasets |
| **update_DBs_dataset_api**| Reprocesses a dataset with a different set of databases |
| **upload_dataset_api**| Uploads a new dataset with the provided metadata |
=======
| **access_change_PI_names**| Allows to quickly access PI names and update their values in metadata|
| **api_examples**| Illustrates how to access all the information about a dataset that is visible on the [METASPACE](metaspace2020.eu) platform |
| **compare-reference-engine-results**| Allows to compare engine results against pySM reference implementation |
| **iso_img_retrieval**| Retrieves isotopic images for the provided dataset |
| **simple_database_queries**| A few queries to get annotations for a dataset, show stats on the annotations, and compare annotations between two datasets |
| **top_hits**| Allows to get ions with top average MSM score across all datasets |
| **update_DBs_dataset_api**| Allows to update a dataset against of provided list of databases |
| **upload_dataset_api**| Allows to upload a new dataset with the provided metadata through Metaspace API |
>>>>>>> 93500ca3

## Funding

This project is funded from the [European Horizon2020](https://ec.europa.eu/programmes/horizon2020/)
project [METASPACE](http://project.metaspace2020.eu/) (no. 634402),
[NIH NIDDK project KPMP](https://www.niddk.nih.gov/research-funding/research-programs/kidney-precision-medicine-project-kpmp)
and internal funds of the [European Molecular Biology Laboratory](https://www.embl.org/).

## License

Unless specified otherwise in file headers, all files are licensed under the [Apache 2.0 license](LICENSE).
<|MERGE_RESOLUTION|>--- conflicted
+++ resolved
@@ -1,61 +1,49 @@
-# METASPACE python-client
-
-Python module that provides programmatic access to a running instance of [`METASPACE`](https://github.com/metaspace2020/) platform
-
-## Applications
-
-* Running batch jobs
-* Exploratory analysis of submitted data
-* Quick access to things hidden from web interface (such as location of files on S3 and other metadata)
-
-## Installation
-
-You need Python 3 to use this library.
-
-`pip install git+https://github.com/metaspace2020/metaspace#subdirectory=metaspace/python-client`
-
-## Which branch to use
-If you are trying to access annotations from the main public metaspace instance
-then make sure you include the branch name of the latest release branch, e.g.
-
-`pip install git+https://github.com/metaspace2020/metaspace@release/v0.11-rc#subdirectory=metaspace/python-client`
-
-<<<<<<< HEAD
-## Jupyter Notebooks
-=======
-## Jupyter Playbooks
->>>>>>> 93500ca3
-There are several playbooks available to retrieve dataset information as well as to upload it on Metaspace.
-
-| Playbook | Description |
-| :--- | :--- |
-<<<<<<< HEAD
-| **access_change_PI_names**| Reads and updates PI names in dataset metadata |
-| **api_examples**| Illustrates how to access all the information about a dataset that is visible on the [METASPACE](metaspace2020.eu) platform |
-| **compare-reference-engine-results**| Compares engine results against the pySM reference implementation |
-| **iso_img_retrieval**| Retrieves isotopic images for the provided dataset |
-| **simple_database_queries**| A few queries to get annotations for a dataset, show stats on the annotations, and compare annotations between two datasets |
-| **top_hits**| Retrieves ions with the highest average MSM score across all datasets |
-| **update_DBs_dataset_api**| Reprocesses a dataset with a different set of databases |
-| **upload_dataset_api**| Uploads a new dataset with the provided metadata |
-=======
-| **access_change_PI_names**| Allows to quickly access PI names and update their values in metadata|
-| **api_examples**| Illustrates how to access all the information about a dataset that is visible on the [METASPACE](metaspace2020.eu) platform |
-| **compare-reference-engine-results**| Allows to compare engine results against pySM reference implementation |
-| **iso_img_retrieval**| Retrieves isotopic images for the provided dataset |
-| **simple_database_queries**| A few queries to get annotations for a dataset, show stats on the annotations, and compare annotations between two datasets |
-| **top_hits**| Allows to get ions with top average MSM score across all datasets |
-| **update_DBs_dataset_api**| Allows to update a dataset against of provided list of databases |
-| **upload_dataset_api**| Allows to upload a new dataset with the provided metadata through Metaspace API |
->>>>>>> 93500ca3
-
-## Funding
-
-This project is funded from the [European Horizon2020](https://ec.europa.eu/programmes/horizon2020/)
-project [METASPACE](http://project.metaspace2020.eu/) (no. 634402),
-[NIH NIDDK project KPMP](https://www.niddk.nih.gov/research-funding/research-programs/kidney-precision-medicine-project-kpmp)
-and internal funds of the [European Molecular Biology Laboratory](https://www.embl.org/).
-
-## License
-
-Unless specified otherwise in file headers, all files are licensed under the [Apache 2.0 license](LICENSE).
+# METASPACE python-client
+
+Python module that provides programmatic access to a running instance of [`METASPACE`](https://github.com/metaspace2020/) platform
+
+## Applications
+
+* Running batch jobs
+* Exploratory analysis of submitted data
+* Quick access to things hidden from web interface (such as location of files on S3 and other metadata)
+
+## Installation
+
+You need Python 3 to use this library.
+
+`pip install git+https://github.com/metaspace2020/metaspace#subdirectory=metaspace/python-client`
+
+## Which branch to use
+If you are trying to access annotations from the main public metaspace instance
+then make sure you include the branch name of the latest release branch, e.g.
+
+`pip install git+https://github.com/metaspace2020/metaspace@release/v0.11-rc#subdirectory=metaspace/python-client`
+
+## Jupyter Notebooks
+
+There are several playbooks available to retrieve dataset information as well as to upload it on Metaspace.
+
+| Notebook | Description |
+| :--- | :--- |
+
+| **access_change_PI_names**| Reads and updates PI names in dataset metadata |
+| **api_examples**| Illustrates how to access all the information about a dataset that is visible on the [METASPACE](metaspace2020.eu) platform |
+| **compare-reference-engine-results**| Compares engine results against the pySM reference implementation |
+| **iso_img_retrieval**| Retrieves isotopic images for the provided dataset |
+| **simple_database_queries**| A few queries to get annotations for a dataset, show stats on the annotations, and compare annotations between two datasets |
+| **top_hits**| Retrieves ions with the highest average MSM score across all datasets |
+| **update_DBs_dataset_api**| Reprocesses a dataset with a different set of databases |
+| **upload_dataset_api**| Uploads a new dataset with the provided metadata |
+
+
+## Funding
+
+This project is funded from the [European Horizon2020](https://ec.europa.eu/programmes/horizon2020/)
+project [METASPACE](http://project.metaspace2020.eu/) (no. 634402),
+[NIH NIDDK project KPMP](https://www.niddk.nih.gov/research-funding/research-programs/kidney-precision-medicine-project-kpmp)
+and internal funds of the [European Molecular Biology Laboratory](https://www.embl.org/).
+
+## License
+
+Unless specified otherwise in file headers, all files are licensed under the [Apache 2.0 license](LICENSE).