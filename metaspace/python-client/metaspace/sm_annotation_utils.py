--- conflicted
+++ resolved
@@ -450,13 +450,8 @@
     def get_databases(self):
         query = """
             {
-<<<<<<< HEAD
               visibleMolecularDBs {
-                id name version public archived
-=======
-              molecularDatabases {
                 id name version isPublic archived
->>>>>>> c79d3d06
               }
             }
         """
