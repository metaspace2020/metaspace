--- conflicted
+++ resolved
@@ -1104,11 +1104,7 @@
 
     def update_dataset_dbs(self, datasetID, molDBs=None, adducts=None, priority=1):
         return self._gqclient.update_dataset(
-<<<<<<< HEAD
-            ds_id=datasetID, mol_dbs=molDBs, adducts=adducts, reprocess=True, priority=priority
-=======
-            ds_id=datasetID, mol_dbs=molDBs, adducts=adducts, priority=priority, reprocess=True
->>>>>>> 3b4f0cdf
+            ds_id=datasetID, mol_dbs=molDBs, adducts=adducts, reprocess=True, priority=priority, reprocess=True
         )
 
     def reprocess_dataset(self, dataset_id, force=False):
