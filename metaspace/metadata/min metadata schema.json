{
  "$schema": "http://json-schema.org/draft-04/schema#",
  "id": "https://raw.githubusercontent.com/METASPACE2020/metadata/master/min%20metadata%20schema.json",
  "title": "Metadata Submission",
  "description": "Minimal metadata for mass spectrometry as developed in the METASPACE project",
  "type": "object",
  "definitions": {
    "person": {
      "type": "object",
      "description": "Name and contact email for a human",
      "required": ["First_Name", "Surname", "Email"],
      "properties": {
        "First_Name": {
          "type": "string",
          "minLength": 2
        },
        "Surname": {
          "type": "string",
          "minLength": 2
        },
        "Email": {
          "type": "string",
          "description": "an email address for contact",
          "format": "email"
        }
      }
    }
  },
<<<<<<< HEAD
  "required": ["Sample_Information", "Sample_Preparation", "Submitted_By", "MS_Analysis"],
=======
  "required": ["Data_Type", "Sample_Information", "Sample_Preparation", "Submitted_By", "MS_Analysis", "metaspace_options"],
>>>>>>> 1c6089c2
  "properties": {
    "Data_Type": {
      "description": "Type of MS data",
      "type": "string",
      "minLength": 3
    },
    "Sample_Information": {
      "type": "object",
      "required": ["Organism", "Organism_Part", "Condition"],
      "description": "Information about the sample that was imaged.",
      "properties": {
        "Organism": {
          "description": "species of organism",
          "type": "string",
          "minLength": 3
        },
        "Organism_Part": {
          "description": "part of the organism",
          "type": "string",
          "minLength": 3
        },
        "Condition": {
          "description": "disease state of the organism",
          "type": "string",
          "minLength": 3
        },
        "Sample_Growth_Conditions": {
          "description": "intervention, treatment group or growth conditions",
          "type": "string"
        }
      }
    },
    "Sample_Preparation": {
      "description": "Information about how the sample was prepared for the experiment",
      "type": "object",
      "required": ["Sample_Stabilisation", "Tissue_Modification"],
      "properties": {
        "Sample_Stabilisation": {
          "description": "Quenching or preservation method used",
          "type": "string",
          "minLength": 1
        },
        "Tissue_Modification": {
          "description": "Post stabilisation tissue modification",
          "type": "string",
          "minLength": 1
        }
      }
    },
    "MS_Analysis": {
      "type": "object",
      "description": "Details of the image acquisition",
      "required": ["Polarity", "Ionisation_Source", "Analyzer"],
      "properties": {
        "Polarity": {
          "description": "Instrument polarity used",
          "type": "string",
          "enum": [
            "Positive",
            "Negative"
          ]
        },
        "Ionisation_Source": {
          "description": "Type of ionisation source used",
          "type": "string",
          "minLength": 1
        },
        "Analyzer": {
          "description": "Mass analyser used",
          "type": "string",
          "minLength": 1
        },
        "Detector_Resolving_Power": {
          "type": "object",
          "title": "Detector Resolving Power",
          "description": "Estimate of the resolving power within the dataset, and the m/z at which it was estimated",
          "required": ["mz", "Resolving_Power"],
          "properties": {
            "mz": {
              "description": "m/z at which the resolving power was calculated (Orbitrap resolution is quoted at m/z=200)",
              "type": "number",
              "minimum": 50,
              "maximum": 5000,
              "default": 200
            },
            "Resolving_Power": {
              "description": "Peak FWHM / m/z",
              "type": "number",
              "minimum": 10000,
              "maximum": 1000000,
              "default": 140000
            }
          }
        }
      }
    },
    "Submitted_By": {
      "type": "object",
      "description": "Information about the uploader",
      "required": ["Institution", "Submitter", "Principal_Investigator"],
      "properties": {
        "Institution": {
          "type": "string",
          "minLength": 1,
          "maxLength": 50
        },
        "Submitter": {
          "$ref": "#/definitions/person",
          "required": ["Surname", "First_Name", "Email"]
        },
        "Principal_Investigator": {
          "$ref": "#/definitions/person"
        }
      }
    },
<<<<<<< HEAD
=======
    "metaspace_options":{
      "type": "object",
      "description": "Processing options for the METASPACE engine",
      "required": ["Metabolite_Database", "Dataset_Name", "Adducts"],
      "properties":{
        "Metabolite_Database": {
          "description": "Metabolite database searched against",
          "type": "array",
          "minItems": 1,
          "default": [],
          "items": { "type": "string" },
          "uniqueItems": true
        },
        "Adducts": {
          "description": "Adduct types",
          "type": "array",
          "minItems": 1,
          "items": { "type": "string" },
          "uniqueItems": true
        },
        "Dataset_Name":{
          "description": "Dataset name",
          "type": "string",
          "minLength": 5
        }
      }
    },
>>>>>>> 1c6089c2
    "Additional_Information": {
      "type": "object",
      "properties": {
        "Publication_DOI": {
          "type": "string"
        },
        "Sample_Description_Freetext": {
          "description": "Additional sample information (e.g. relevant methods section from a publication)",
          "type": "string"
        },
        "Sample_Preparation_Freetext": {
          "description": "Additional sample preparation information  (e.g. relevant methods section from a publication)",
          "type": "string"
        },
        "Additional_Information_Freetext": {
          "description": "Additional experimental information (e.g the methods section from a publication)",
          "type": "string"
        },
        "Expected_Molecules_Freetext": {
          "description": "A \"|\" separated list of molecules or database ids that are known a priori to be present in the sample",
          "type": "string"
        }
      }
    }
  }
}<|MERGE_RESOLUTION|>--- conflicted
+++ resolved
@@ -26,11 +26,7 @@
       }
     }
   },
-<<<<<<< HEAD
-  "required": ["Sample_Information", "Sample_Preparation", "Submitted_By", "MS_Analysis"],
-=======
-  "required": ["Data_Type", "Sample_Information", "Sample_Preparation", "Submitted_By", "MS_Analysis", "metaspace_options"],
->>>>>>> 1c6089c2
+  "required": ["Data_Type", "Sample_Information", "Sample_Preparation", "Submitted_By", "MS_Analysis"],
   "properties": {
     "Data_Type": {
       "description": "Type of MS data",
@@ -146,36 +142,6 @@
         }
       }
     },
-<<<<<<< HEAD
-=======
-    "metaspace_options":{
-      "type": "object",
-      "description": "Processing options for the METASPACE engine",
-      "required": ["Metabolite_Database", "Dataset_Name", "Adducts"],
-      "properties":{
-        "Metabolite_Database": {
-          "description": "Metabolite database searched against",
-          "type": "array",
-          "minItems": 1,
-          "default": [],
-          "items": { "type": "string" },
-          "uniqueItems": true
-        },
-        "Adducts": {
-          "description": "Adduct types",
-          "type": "array",
-          "minItems": 1,
-          "items": { "type": "string" },
-          "uniqueItems": true
-        },
-        "Dataset_Name":{
-          "description": "Dataset name",
-          "type": "string",
-          "minLength": 5
-        }
-      }
-    },
->>>>>>> 1c6089c2
     "Additional_Information": {
       "type": "object",
       "properties": {
