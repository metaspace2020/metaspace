#!/usr/bin/env python
"""
Script for running molecule search
"""
import argparse
import logging
import sys

from sm.engine import DB
from sm.engine import ESExporter
from sm.engine import SMDaemonDatasetManager
from sm.engine.png_generator import ImageStoreServiceWrapper
from sm.engine.util import SMConfig, init_loggers, create_ds_from_files
from sm.engine.search_job import SearchJob


if __name__ == "__main__":
    parser = argparse.ArgumentParser(description='SM process dataset at a remote spark location.')
    parser.add_argument('--ds-id', dest='ds_id', type=str, help='Dataset id')
    parser.add_argument('--ds-name', dest='ds_name', type=str, help='Dataset name')
    parser.add_argument('--input-path', type=str, help='Path to a dataset location')
    parser.add_argument('--no-clean', dest='no_clean', action='store_true',
                        help="Don't clean dataset txt files after job is finished")
    parser.add_argument('--config', dest='sm_config_path', default='conf/config.json',
                        type=str, help='SM config path')
    args = parser.parse_args()

    SMConfig.set_path(args.sm_config_path)
    sm_config = SMConfig.get_conf()
<<<<<<< HEAD

    init_logger(name='engine')
=======
    init_loggers(sm_config['logs'])
>>>>>>> d232b0a8

    db = DB(sm_config['db'])
    img_store = ImageStoreServiceWrapper(sm_config['services']['img_service_url'])
    ds_man = SMDaemonDatasetManager(db, ESExporter(db), img_store, mode='local')

    try:
        ds = create_ds_from_files(args.ds_id, args.ds_name, args.input_path)
        ds_man.add(ds, SearchJob, del_first=True)
    except Exception as e:
        logging.getLogger('engine').error(e)
        sys.exit(1)

    sys.exit()<|MERGE_RESOLUTION|>--- conflicted
+++ resolved
@@ -27,12 +27,7 @@
 
     SMConfig.set_path(args.sm_config_path)
     sm_config = SMConfig.get_conf()
-<<<<<<< HEAD
-
-    init_logger(name='engine')
-=======
     init_loggers(sm_config['logs'])
->>>>>>> d232b0a8
 
     db = DB(sm_config['db'])
     img_store = ImageStoreServiceWrapper(sm_config['services']['img_service_url'])
