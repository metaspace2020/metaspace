--- conflicted
+++ resolved
@@ -67,11 +67,7 @@
 """
 
 
-<<<<<<< HEAD
-def run_coloc_jobs(ds_id, sql_where, fix_missing, fix_corrupt):
-=======
 def run_coloc_jobs(ds_id, sql_where, fix_missing, fix_corrupt, skip_existing):
->>>>>>> 77317684
     assert len([data_source for data_source in [ds_id, sql_where, fix_missing, fix_corrupt] if data_source]) == 1, \
            "Exactly one data source (ds_id, sql_where, fix_missing, fix_corrupt) must be specified"
     assert not (ds_id and sql_where)
@@ -126,23 +122,16 @@
                         help='Run colocalization on all datasets that are missing colocalization data')
     parser.add_argument('--fix-corrupt', action='store_true',
                         help='Run colocalization on all datasets that have incomplete colocalization data (SLOW)')
-<<<<<<< HEAD
-=======
     parser.add_argument('--skip-existing', action='store_true',
                         help='Re-run colocalization jobs even if they have already successfully run')
->>>>>>> 77317684
     args = parser.parse_args()
 
     SMConfig.set_path(args.config)
     init_loggers(SMConfig.get_conf()['logs'])
     logger = logging.getLogger('engine')
 
-<<<<<<< HEAD
-    run_coloc_jobs(args.ds_id, args.sql_where, args.fix_missing, args.fix_corrupt)
-=======
     run_coloc_jobs(ds_id=args.ds_id,
                    sql_where=args.sql_where,
                    fix_missing=args.fix_missing,
                    fix_corrupt=args.fix_corrupt,
-                   skip_existing=args.skip_existing)
->>>>>>> 77317684
+                   skip_existing=args.skip_existing)