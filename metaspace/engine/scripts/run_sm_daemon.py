#!/usr/bin/env python
import argparse
import logging
import signal

from sm.engine.dataset_manager import SMDaemonDatasetManager
from sm.engine.sm_daemon import SMDaemon
from sm.engine.queue import SM_ANNOTATE
from sm.engine.util import SMConfig, init_logger, sm_log_config


def configure_loggers():
    log_config = sm_log_config
    log_config['loggers']['sm-engine']['handlers'] = ['console_warn', 'file']
    init_logger(log_config)


if __name__ == "__main__":
    configure_loggers()
    logger = logging.getLogger('sm-daemon')

    parser = argparse.ArgumentParser(description=('Daemon for consuming messages from the '
                                                  'queue and performing dataset manipulations'))
    parser.add_argument('--config', dest='config_path', default='conf/config.json', type=str, help='SM config path')
    args = parser.parse_args()

<<<<<<< HEAD
    SMConfig.set_path(args.config_path)
    daemon = SMDaemon(SM_ANNOTATE, SMDaemonDatasetManager)
=======
    SMConfig.set_path(args.sm_config_path)
    daemon = SMDaemon(qdesc=SM_ANNOTATE, dataset_manager_factory=SMDaemonDatasetManager)
>>>>>>> d26be884

    signal.signal(signal.SIGINT, lambda *args: daemon.stop())
    signal.signal(signal.SIGTERM, lambda *args: daemon.stop())

    try:
        daemon.start()
    finally:
        if daemon:
            daemon.stop()<|MERGE_RESOLUTION|>--- conflicted
+++ resolved
@@ -24,13 +24,8 @@
     parser.add_argument('--config', dest='config_path', default='conf/config.json', type=str, help='SM config path')
     args = parser.parse_args()
 
-<<<<<<< HEAD
-    SMConfig.set_path(args.config_path)
-    daemon = SMDaemon(SM_ANNOTATE, SMDaemonDatasetManager)
-=======
     SMConfig.set_path(args.sm_config_path)
     daemon = SMDaemon(qdesc=SM_ANNOTATE, dataset_manager_factory=SMDaemonDatasetManager)
->>>>>>> d26be884
 
     signal.signal(signal.SIGINT, lambda *args: daemon.stop())
     signal.signal(signal.SIGTERM, lambda *args: daemon.stop())
