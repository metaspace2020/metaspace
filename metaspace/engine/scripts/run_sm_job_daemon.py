#!/usr/bin/env python
import argparse
import json
from requests import post
import logging
import boto3

from sm.engine.util import SMConfig, sm_log_formatters, sm_log_config, init_logger
from sm.engine.search_job import SearchJob
from sm.engine.queue import QueueConsumer
from sm.engine.db import DB


def configure_loggers():
    log_config = sm_log_config
    log_config['loggers']['sm-engine']['handlers'] = ['console_warn', 'file']
    init_logger(log_config)


def post_to_slack(emoji, msg):
    slack_conf = SMConfig.get_conf()['slack']

    if slack_conf['webhook_url']:
        m = {"channel": slack_conf['channel'],
             "username": "webhookbot",
             "text": ":{}:{}".format(emoji, msg),
             "icon_emoji": ":robot_face:"}
        post(slack_conf['webhook_url'], json=m)


def fetch_ds_metadata(ds_id):
    db = DB(SMConfig.get_conf()['db'])
    return db.select_one('SELECT name, metadata FROM dataset WHERE id = %s', ds_id)


def send_email(email, subj, body):
    ses = boto3.client('ses', 'eu-west-1')
    resp = ses.send_email(
        # Source='metaspace2020@gmail.com',
        Source='contact@metaspace2020.eu',
        Destination={
            'ToAddresses': [email]
        },
        Message={
            'Subject': {
                'Data': subj
            },
            'Body': {
                'Text': {
                    'Data': body
                }
            }
        }
    )
    if resp['ResponseMetadata']['HTTPStatusCode'] == 200:
        logger.info('Email with "{}" subject was sent to {}'.format(subj, email))
    else:
        logger.warn('SEM failed to send email to {}'.format(email))


def on_job_succeeded(msg):
    ds_name, ds_meta = fetch_ds_metadata(msg['ds_id'])

    base_url = SMConfig.get_conf()['services']['web_app_url']
    import urllib
    url_params = urllib.quote(ds_name)
    msg['web_app_link'] = '{}/#/annotations?ds={}'.format(base_url, url_params)
    post_to_slack('dart', ' [v] Finished: {}'.format(json.dumps(msg)))

    submitter = ds_meta['Submitted_By']['Submitter']
    email_body = (
        'Dear {} {},\n\n'
        'Thank you for uploading the dataset {} to the METASPACE  annotation service. '
        'We are pleased to inform you that the dataset has been processed and is available on alpha.metaspace2020.eu.\n\n'
        'Best regards,\n'
        'METASPACE Team\n\n'
        '---\n'
        'The online annotation engine is being developed as part of the METASPACE Horizon2020 project (grant number: 634402).'
    ).format(submitter.get('First_Name', 'Sir'), submitter.get('Surname', ''), ds_name)

    if 'Email' in submitter:
        send_email(submitter['Email'],
                   'METASPACE service notification (SUCCESS)',
                   email_body)


def on_job_failed(msg):
    post_to_slack('hankey', ' [x] Failed: {}'.format(json.dumps(msg)))

    ds_name, ds_meta = fetch_ds_metadata(msg['ds_id'])
    submitter = ds_meta['Submitted_By']['Submitter']
    email_body = (
        'Dear {} {},\n\n'
        'Thank you for uploading the dataset "{}" to the METASPACE  annotation service. '
        'We are sorry to inform you that there were issues with processing your dataset. '
        'We are already working on it. '
        'In case you have any questions, please do not hesitate to write us at contact@metaspace2020.eu\n\n'
        'Best regards,\n'
        'METASPACE Team\n\n'
        '---\n'
        'The online annotation engine is being developed as part of the METASPACE Horizon2020 project (grant number: 634402).'
    ).format(submitter.get('First_Name', 'Sir'), submitter.get('Surname', ''), ds_name)

    if 'Email' in submitter:
        send_email(submitter['Email'],
                   'METASPACE service notification (FAILED)',
                   email_body)


if __name__ == "__main__":
    parser = argparse.ArgumentParser(description=('Daemon for reading messages from the '
                                                  'queue and starting annotation jobs'))
    parser.add_argument('--config', dest='sm_config_path', type=str, help='SM config path')

    args = parser.parse_args()
    SMConfig.set_path(args.sm_config_path)
    rabbit_config = SMConfig.get_conf()['rabbitmq']

    configure_loggers()
    logger = logging.getLogger('sm-queue')

    def run_job_callback(msg):
        log_msg = " [v] Received: {}".format(msg)
        logger.info(log_msg)
<<<<<<< HEAD
        post_to_slack('new', " [v] Received: {}".format(msg))
        job = SearchJob(msg['ds_id'], args.sm_config_path)
=======
        post_to_slack('new', " [v] Received: {}".format(json.dumps(msg)))
        job = SearchJob(msg['ds_id'], msg.get('ds_name', None),
                        msg.get('drop', False), msg.get('input_path', None),
                        args.sm_config_path)
>>>>>>> 4395fe9e
        job.run()

    annotation_queue = QueueConsumer(rabbit_config, 'sm_annotate',
                                     run_job_callback, on_job_succeeded, on_job_failed)
    annotation_queue.run()<|MERGE_RESOLUTION|>--- conflicted
+++ resolved
@@ -122,15 +122,8 @@
     def run_job_callback(msg):
         log_msg = " [v] Received: {}".format(msg)
         logger.info(log_msg)
-<<<<<<< HEAD
-        post_to_slack('new', " [v] Received: {}".format(msg))
+        post_to_slack('new', " [v] Received: {}".format(json.dumps(msg)))
         job = SearchJob(msg['ds_id'], args.sm_config_path)
-=======
-        post_to_slack('new', " [v] Received: {}".format(json.dumps(msg)))
-        job = SearchJob(msg['ds_id'], msg.get('ds_name', None),
-                        msg.get('drop', False), msg.get('input_path', None),
-                        args.sm_config_path)
->>>>>>> 4395fe9e
         job.run()
 
     annotation_queue = QueueConsumer(rabbit_config, 'sm_annotate',
