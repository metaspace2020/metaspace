--- conflicted
+++ resolved
@@ -40,25 +40,16 @@
 
 def _create_queue_publisher(qdesc):
     config = SMConfig.get_conf()
-<<<<<<< HEAD
-    return QueuePublisher(config['rabbitmq'], logger)
-=======
-    return QueuePublisher(config['rabbitmq'], qdesc)
->>>>>>> 4efd3a55
+    return QueuePublisher(config['rabbitmq'], qdesc, logger)
 
 
 def _create_dataset_manager(db):
     config = SMConfig.get_conf()
     img_store = ImageStoreServiceWrapper(config['services']['img_service_url'])
-<<<<<<< HEAD
     img_store.storage_type = 'fs'
-    return SMapiDatasetManager(SM_ANNOTATE, db, ESExporter(db), img_store,
-                               mode='queue', queue_publisher=_create_queue_publisher())
-=======
     return SMapiDatasetManager(db=db, es=ESExporter(db), image_store=img_store, mode='queue',
                                action_queue=_create_queue_publisher(SM_ANNOTATE),
                                status_queue=_create_queue_publisher(SM_DS_STATUS))
->>>>>>> 4efd3a55
 
 
 @post('/v1/datasets/add')
