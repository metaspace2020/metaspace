--- conflicted
+++ resolved
@@ -68,17 +68,13 @@
             self._del_iso_images(ds)
             self._db.alter('DELETE FROM job WHERE ds_id=%s', params=(ds.id,))
         ds.save(self._db, self.es)
-<<<<<<< HEAD
         search_job_factory(img_store=self._img_store,
                            sm_config=self._sm_config, **kwargs).run(ds)
-=======
-        search_job_factory(img_store=self._img_store).run(ds)
         Colocalization(self._db).run_coloc_job(ds.id)
         generate_ion_thumbnail(db=self._db,
                                img_store=self._img_store,
                                ds_id=ds.id,
                                only_if_needed=not del_first)
->>>>>>> 9c6de58a
 
     def _finished_job_moldbs(self, ds_id):
         for job_id, mol_db_id in self._db.select('SELECT id, db_id FROM job WHERE ds_id = %s', params=(ds_id,)):
