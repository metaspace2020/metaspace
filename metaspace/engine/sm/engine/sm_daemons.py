import json
import urllib.parse
import redis
from requests import post
import logging
import boto3

from sm.engine.colocalization import Colocalization
from sm.engine.daemon_action import DaemonAction, DaemonActionStage
from sm.engine.ion_thumbnail import generate_ion_thumbnail
from sm.rest.dataset_manager import IMG_URLS_BY_ID_SEL
from sm.engine.errors import UnknownDSID
from sm.engine.isocalc_wrapper import IsocalcWrapper
from sm.engine.mol_db import MolecularDB
from sm.engine.queue import SM_DS_STATUS, QueueConsumer
from sm.engine.util import SMConfig
from sm.engine.queue import QueuePublisher
from sm.engine.dataset import Dataset, DatasetStatus
from sm.engine.db import DB
from sm.engine.work_dir import WorkDirManager


class SMDaemonManager(object):

    def __init__(self, db, es, img_store, status_queue=None, logger=None, sm_config=None):
        self._sm_config = sm_config or SMConfig.get_conf()
        self._slack_conf = self._sm_config.get('slack', {})
        self._db = db
        self.es = es
        self._img_store = img_store
        self.status_queue = status_queue
        self.logger = logger or logging.getLogger()

        self.ses = boto3.client('ses', 'eu-west-1',
                                aws_access_key_id=self._sm_config['aws']['aws_access_key_id'],
                                aws_secret_access_key=self._sm_config['aws']['aws_secret_access_key'])

    def post_to_slack(self, emoji, msg):
        if self._slack_conf.get('webhook_url', None):
            m = {"channel": self._slack_conf['channel'],
                 "username": "webhookbot",
                 "text": ":{}:{}".format(emoji, msg),
                 "icon_emoji": ":robot_face:"}
            post(self._slack_conf['webhook_url'], json=m)

    def fetch_ds_metadata(self, ds_id):
        res = self._db.select_one('SELECT name, metadata FROM dataset WHERE id = %s', params=(ds_id,))
        return res or ('', {})

    def create_web_app_link(self, msg):
        link = None
        try:
            ds_name, ds_meta = self.fetch_ds_metadata(msg['ds_id'])
            md_type_quoted = urllib.parse.quote(ds_meta['Data_Type'])
            base_url = self._sm_config['services']['web_app_url']
            ds_id_quoted = urllib.parse.quote(msg['ds_id'])
            link = '{}/annotations?mdtype={}&ds={}'.format(base_url, md_type_quoted, ds_id_quoted)
        except Exception as e:
            self.logger.error(e)
        return link

    def annotate(self, ds, search_job_factory=None, del_first=False):
        """ Run an annotation job for the dataset. If del_first provided, delete first
        """
        if del_first:
            self.logger.warning('Deleting all results for dataset: {}'.format(ds.id))
            self._del_iso_images(ds)
            self._db.alter('DELETE FROM job WHERE ds_id=%s', params=(ds.id,))
        ds.save(self._db, self.es)
        search_job_factory(img_store=self._img_store).run(ds)
<<<<<<< HEAD
        generate_ion_thumbnail(db=self._db,
                               img_store=self._img_store,
                               ds_id=ds.id,
                               only_if_needed=not del_first)
=======
        Colocalization(self._db).run_coloc_job(ds.id)
>>>>>>> 77317684

    def _finished_job_moldbs(self, ds_id):
        for job_id, mol_db_id in self._db.select('SELECT id, db_id FROM job WHERE ds_id = %s', params=(ds_id,)):
            yield job_id, MolecularDB(id=mol_db_id).name

    def index(self, ds):
        """ Re-index all search results for the dataset """
        self.es.delete_ds(ds.id, delete_dataset=False)

        for job_id, mol_db_name in self._finished_job_moldbs(ds.id):
            if mol_db_name not in ds.mol_dbs:
                self._db.alter('DELETE FROM job WHERE id = %s', params=(job_id,))
            else:
                mol_db = MolecularDB(name=mol_db_name,
                                     iso_gen_config=ds.config['isotope_generation'])
                isocalc = IsocalcWrapper(ds.config['isotope_generation'])
                self.es.index_ds(ds_id=ds.id, mol_db=mol_db, isocalc=isocalc)

        ds.set_status(self._db, self.es, DatasetStatus.FINISHED)

    def update(self, ds, fields):
        self.es.update_ds(ds.id, fields)

    def _del_iso_images(self, ds):
        self.logger.info('Deleting isotopic images: (%s, %s)', ds.id, ds.name)

        try:
            storage_type = ds.get_ion_img_storage_type(self._db)
            for row in self._db.select(IMG_URLS_BY_ID_SEL, params=(ds.id,)):
                iso_image_ids = row[0]
                for img_id in iso_image_ids:
                    if img_id:
                        self._img_store.delete_image_by_id(storage_type, 'iso_image', img_id)
        except UnknownDSID:
            self.logger.warning('Attempt to delete isotopic images of non-existing dataset. Skipping')

    def delete(self, ds, del_raw_data=False, **kwargs):
        """ Delete all dataset related data from the DB """
        self.logger.warning('Deleting dataset: {}'.format(ds.id))
        self._del_iso_images(ds)
        # TODO: move deletion of optical images here for consistency - it's currently in SMapiDatasetManager
        self.es.delete_ds(ds.id)
        self._db.alter('DELETE FROM dataset WHERE id=%s', params=(ds.id,))
        if del_raw_data:
            self.logger.warning('Deleting raw data: {}'.format(ds.input_path))
            wd_man = WorkDirManager(ds.id)
            wd_man.del_input_data(ds.input_path)

    def _send_email(self, email, subj, body):
        try:
            resp = self.ses.send_email(
                Source='contact@metaspace2020.eu',
                Destination={
                    'ToAddresses': [email]
                },
                Message={
                    'Subject': {
                        'Data': subj
                    },
                    'Body': {
                        'Text': {
                            'Data': body
                        }
                    }
                }
            )
        except Exception as e:
            self.logger.warning(f'Send email exception {e} for {email}')
        else:
            if resp['ResponseMetadata']['HTTPStatusCode'] == 200:
                self.logger.info(f'Email with "{subj}" subject was sent to {email}')
            else:
                self.logger.warning(f'SEM failed to send email to {email}')

    def send_success_email(self, msg):
        ds_name, _ = self.fetch_ds_metadata(msg['ds_id'])
        email_body = (
            'Dear METASPACE user,\n\n'
            f'Thank you for uploading the "{ds_name}" dataset to the METASPACE annotation service. '
            'We are pleased to inform you that the dataset has been processed and '
            f"is available at {msg['web_app_link']}.\n\n"
            'Best regards,\n'
            'METASPACE Team'
        )
        self._send_email(msg['email'], 'METASPACE service notification (SUCCESS)', email_body)

    def send_failed_email(self, msg):
        ds_name, _ = self.fetch_ds_metadata(msg['ds_id'])
        email_body = (
            'Dear METASPACE user,\n\n'
            f'We are sorry to inform you that there was a problem during processing of the "{ds_name}" dataset '
            'and it could not be annotated. '
            'If this is unexpected, please do not hesitate to contact us for support at contact@metaspace2020.eu\n\n'
            'Best regards,\n'
            'METASPACE Team'
        )
        self._send_email(msg['email'], 'METASPACE service notification (FAILED)', email_body)


class SMAnnotateDaemon(object):
    """ Reads messages from annotation queue and starts annotation jobs
    """
    logger = logging.getLogger('annotate-daemon')

    def __init__(self, manager, annot_qdesc, upd_qdesc, poll_interval=1):
        self._sm_config = SMConfig.get_conf()
        self._stopped = False
        self._manager = manager
        self._annot_queue_consumer = QueueConsumer(config=self._sm_config['rabbitmq'], qdesc=annot_qdesc,
                                                   callback=self._callback,
                                                   on_success=self._on_success,
                                                   on_failure=self._on_failure,
                                                   logger=self.logger, poll_interval=poll_interval)
        self._upd_queue_pub = QueuePublisher(config=self._sm_config['rabbitmq'],
                                             qdesc=upd_qdesc,
                                             logger=self.logger)
        self._db = DB(self._sm_config['db'])
        self.redis_client = redis.Redis(**self._sm_config.get('redis', {}))

    def _on_success(self, msg):
        ds = Dataset.load(self._db, msg['ds_id'])
        ds.notify_update(self._manager.status_queue, msg['action'], DaemonActionStage.FINISHED)
        self.logger.info(f" SM annotate daemon: success")

        self._manager.post_to_slack('dart', ' [v] Annotation succeeded: {}'.format(json.dumps(msg)))
        self.redis_client.set('cluster-busy', 'no')

    def _on_failure(self, msg):
        ds = Dataset.load(self._db, msg['ds_id'])
        ds.set_status(self._db, self._manager.es, DatasetStatus.FAILED)
        ds.notify_update(self._manager.status_queue, msg['action'], DaemonActionStage.FAILED)
        self.logger.error(f" SM annotate daemon: failure", exc_info=True)

        self._manager.post_to_slack('hankey', ' [x] Annotation failed: {}'.format(json.dumps(msg)))
        if 'email' in msg:
            self._manager.send_failed_email(msg)
        self.redis_client.set('cluster-busy', 'no')

    def _callback(self, msg):
        self.redis_client.set('cluster-busy', 'yes', ex=3600*13)  # key expires in 13h

        ds = Dataset.load(self._db, msg['ds_id'])
        ds.set_status(self._db, self._manager.es, DatasetStatus.ANNOTATING)
        ds.notify_update(self._manager.status_queue, msg['action'], DaemonActionStage.STARTED)

        self.logger.info(f" SM annotate daemon received a message: {msg}")
        self._manager.post_to_slack('new', " [v] New annotation message: {}".format(json.dumps(msg)))

        from sm.engine.search_job import SearchJob
        self._manager.annotate(ds=ds,
                               search_job_factory=SearchJob,
                               del_first=msg.get('del_first', False))

        upd_msg = {
            'ds_id': msg['ds_id'],
            'ds_name': msg['ds_name'],
            'email': msg.get('email', None),
            'action': 'index',
        }
        self._upd_queue_pub.publish(msg=upd_msg, priority=2)

    def start(self):
        self._stopped = False
        self._annot_queue_consumer.start()

    def stop(self):
        """  Must be called from main thread
        """
        if not self._stopped:
            self._annot_queue_consumer.stop()
            self._annot_queue_consumer.join()
            self._stopped = True
        if self._db:
            self._db.close()


class SMIndexUpdateDaemon(object):
    """ Reads messages from the update queue and does indexing/update/delete
    """
    logger = logging.getLogger('update-daemon')

    def __init__(self, manager, update_qdesc, poll_interval=1):
        self._manager = manager
        self._sm_config = SMConfig.get_conf()
        self._db = DB(self._sm_config['db'])
        self._update_queue_cons = QueueConsumer(config=self._sm_config['rabbitmq'],
                                                qdesc=update_qdesc,
                                                callback=self._callback,
                                                on_success=self._on_success,
                                                on_failure=self._on_failure,
                                                logger=self.logger,
                                                poll_interval=poll_interval)
        self._status_queue_pub = QueuePublisher(config=self._sm_config['rabbitmq'],
                                                qdesc=SM_DS_STATUS,
                                                logger=self.logger)
        self._stopped = False

    def _on_success(self, msg):
        self.logger.info(f" SM update daemon: success")

        if msg['action'] == DaemonAction.DELETE:
            self._manager.status_queue.publish({
                'ds_id': msg['ds_id'],
                'status': 'DELETED',
                'action': DaemonAction.DELETE,
                'stage': DaemonActionStage.FINISHED,
            })
        else:
            ds = Dataset.load(self._db, msg['ds_id'])
            if msg['action'] == DaemonAction.INDEX:
                ds.set_status(self._db, self._manager.es, DatasetStatus.FINISHED)
            ds.notify_update(self._manager.status_queue, msg['action'], DaemonActionStage.FINISHED)

        if msg['action'] in [DaemonAction.UPDATE, DaemonAction.INDEX]:
            msg['web_app_link'] = self._manager.create_web_app_link(msg)

        if msg['action'] != DaemonAction.UPDATE:
            self._manager.post_to_slack('dart', f" [v] Succeeded to {msg['action']}: {json.dumps(msg)}")

        if msg.get('email'):
            self._manager.send_success_email(msg)

    def _on_failure(self, msg):
        self.logger.error(f' SM update daemon: failure', exc_info=True)

        ds = Dataset.load(self._db, msg['ds_id'])
        ds.set_status(self._db, self._manager.es, DatasetStatus.FAILED)
        ds.notify_update(self._manager.status_queue, msg['action'], DaemonActionStage.FAILED)

        self._manager.post_to_slack('hankey', f" [x] Failed to {msg['action']}: {json.dumps(msg)}")

        if msg.get('email'):
            self._manager.send_failed_email(msg)

    def _callback(self, msg):
        ds = Dataset.load(self._db, msg['ds_id'])

        self.logger.info(f' SM update daemon received a message: {msg}')
        self._manager.post_to_slack('new', f" [v] New {msg['action']} message: {json.dumps(msg)}")
        ds.notify_update(self._manager.status_queue, msg['action'], DaemonActionStage.STARTED)

        if msg['action'] == DaemonAction.INDEX:
            self._manager.index(ds=ds)
        elif msg['action'] == DaemonAction.UPDATE:
            self._manager.update(ds, msg['fields'])
        elif msg['action'] == DaemonAction.DELETE:
            self._manager.delete(ds=ds)
        else:
            raise Exception(f"Wrong action: {msg['action']}")

    def start(self):
        self._stopped = False
        self._update_queue_cons.start()

    def stop(self):
        if not self._stopped:
            self._update_queue_cons.stop()
            self._update_queue_cons.join()
            self._stopped = True
        if self._db:
            self._db.close()<|MERGE_RESOLUTION|>--- conflicted
+++ resolved
@@ -68,14 +68,11 @@
             self._db.alter('DELETE FROM job WHERE ds_id=%s', params=(ds.id,))
         ds.save(self._db, self.es)
         search_job_factory(img_store=self._img_store).run(ds)
-<<<<<<< HEAD
+        Colocalization(self._db).run_coloc_job(ds.id)
         generate_ion_thumbnail(db=self._db,
                                img_store=self._img_store,
                                ds_id=ds.id,
                                only_if_needed=not del_first)
-=======
-        Colocalization(self._db).run_coloc_job(ds.id)
->>>>>>> 77317684
 
     def _finished_job_moldbs(self, ds_id):
         for job_id, mol_db_id in self._db.select('SELECT id, db_id FROM job WHERE ds_id = %s', params=(ds_id,)):
