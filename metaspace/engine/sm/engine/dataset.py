--- conflicted
+++ resolved
@@ -262,12 +262,8 @@
 
     return {
         'database_ids': moldb_ids,
-<<<<<<< HEAD
         'ontology_db_ids': ontology_db_ids or [],
-        'analysis_version': analysis_version,
-=======
         'analysis_version': 3 if model_type != 'original' else 1,
->>>>>>> f0039855
         'isotope_generation': {
             'adducts': adducts or default_adducts,
             'charge': charge,
