from __future__ import annotations

import inspect
import logging
import resource
from contextlib import ExitStack
from datetime import datetime
from itertools import chain
from threading import Thread, current_thread
from traceback import format_tb
from typing import List, Callable, TypeVar, Iterable, Sequence, Dict, Optional

import lithops
import numpy as np
import pandas as pd
from lithops.future import ResponseFuture
from lithops.storage import Storage

from sm.engine.utils.perf_profile import SubtaskProfiler, Profiler, NullProfiler

logger = logging.getLogger('engine.lithops-wrapper')
TRet = TypeVar('TRet')
#: RUNTIME_DOCKER_IMAGE is defined in code instead of config so that devs don't have to coordinate
#: manually updating their config files every time it changes. The image must be public on
#: Docker Hub, and can be rebuilt using the scripts/Dockerfile in `engine/docker/lithops_ibm_cf`.
#: Note: sci-test changes this constant to force local execution without docker
<<<<<<< HEAD
RUNTIME_DOCKER_IMAGE = 'metaspace2020/metaspace-lithops:1.8.6.13-lachlan'
=======
RUNTIME_DOCKER_IMAGE = 'metaspace2020/metaspace-lithops:1.9.4'
>>>>>>> 677765af
MEM_LIMITS = {
    'localhost': 32768,
    'ibm_cf': 4096,
    'ibm_vpc': 128 * 2 ** 30,
}


class LithopsStalledException(Exception):
    pass


def _build_wrapper_func(func: Callable[..., TRet]) -> Callable[..., TRet]:
    def wrapper_func(*args, **kwargs):
        def finalize_perf():
            if len(subtask_perf.entries) > 0 and 'finished' not in subtask_perf.entries:
                subtask_perf.record_entry('finished')
            subtask_perf.add_extra_data(
                **{
                    'inner time': (datetime.now() - start_time).total_seconds(),
                    'mem before': mem_before,
                    'mem after': resource.getrusage(resource.RUSAGE_SELF).ru_maxrss,
                }
            )
            return subtask_perf

        start_time = datetime.now()
        subtask_perf = SubtaskProfiler()
        if has_perf_arg:
            kwargs['perf'] = subtask_perf

        mem_before = resource.getrusage(resource.RUSAGE_SELF).ru_maxrss
        try:
            result = func(*args, **kwargs)
            return result, finalize_perf()
        except Exception as e:
            e.executor_meta = finalize_perf()
            raise

    sig = inspect.signature(func)
    has_perf_arg = 'perf' in sig.parameters
    newsig = sig.replace(parameters=[p for p in sig.parameters.values() if p.name != 'perf'])
    wrapper_func.__signature__ = newsig  # type: ignore # https://github.com/python/mypy/issues/5958
    wrapper_func.__name__ = func.__name__

    return wrapper_func


def _save_subtask_perf(
    perf: Profiler,
    func_name: str,
    futures: Optional[List[ResponseFuture]],
    subtask_perfs: List[SubtaskProfiler],
    cost_factors: Optional[pd.DataFrame],
    attempt: int,
    runtime_memory: int,
    start_time: datetime,
):
    subtask_timings, subtask_data = SubtaskProfiler.make_report(subtask_perfs)
    cost_factors_plain = cost_factors.to_dict('list') if cost_factors is not None else None
    if futures:
        exec_times = [f.stats.get('worker_func_exec_time', -1) for f in futures]
    else:
        # debug_run_locally=True doesn't make futures
        exec_times = [sum(perf.entries.values()) for perf in subtask_perfs]
    inner_times = subtask_data.pop('inner time', [-1])
    mem_befores = subtask_data.pop('mem before', [-1])
    mem_afters = subtask_data.pop('mem after', [-1])
    perf_data = {
        'num_actions': len(exec_times),
        'attempt': attempt,
        'runtime_memory': runtime_memory,
        'max_memory': np.max(mem_afters).item(),
        'max_time': np.max(exec_times).item(),
        'overhead_memory': np.max(mem_befores).item(),
        'overhead_time': (np.mean(exec_times) - np.mean(inner_times)).item(),
        'cost_factors': cost_factors_plain,
        'exec_times': exec_times,
        'mem_usages': mem_afters,
        'subtask_timings': subtask_timings,
        'subtask_data': subtask_data,
    }
    perf.record_entry(func_name, start_time, datetime.now(), **perf_data)

    # Print a summary
    if any(subtask_timings) or any(subtask_data):
        subtask_df = pd.concat([pd.DataFrame(subtask_timings), pd.DataFrame(subtask_data)], axis=1)
        subtask_df['perf.mem_usage'] = mem_afters
        subtask_df['perf.exec_time'] = exec_times
        if futures and len(futures) > 1:
            subtask_summary = subtask_df.describe().transpose().to_string()
        else:
            subtask_summary = subtask_df.iloc[0].to_string()
        logger.debug(f'Subtasks:\n{subtask_summary}')


def exception_to_json_obj(exc):
    if exc is None:
        return None

    obj = {}
    try:
        obj['type'] = type(exc).__name__
        obj['message'] = str(exc)
        if hasattr(exc, '__traceback__'):
            obj['traceback'] = format_tb(getattr(exc, '__traceback__'))
    except Exception:
        logger.warning(f'Failed to serialize exception {exc}', exc_info=True)
    return obj


class Executor:
    """
    This class wraps Lithops' FunctionExecutor to provide a platform where we can experiment with
    new framework-level features without first needing them to be implemented in Lithops.
    If a feature is successful, it should be upstreamed to Lithops as an RFC or PR.

    Current features:
      * Switch to the Standalone executor if >4GB of memory is required
      * Retry with 2x more memory if an execution fails due to an OOM
      * Collect & record per-invocation performance statistics & custom data
        * A named kwarg `perf` of type `SubtaskPerf` will be injected if in the parameter list,
          allowing a function to supply more granular timing data and add custom data.
        * Memory & time usage is recorded for each invocation.
        * A `cost_factors` DataFrame may be supplied - currently just saved to DB, but planned
          to be used as a data source for predicting memory & time usage automatically based on
          previous executions.
          This DF should have one row per job (in the same order), and each column should be a float
          that represents some factor that could contribute to memory/time usage.
      * Utility functions e.g. `map_unpack` and `map_concat` for applying common transformations
        to the result data.
    """

    def __init__(self, lithops_config: Dict, perf: Profiler = None, debug_run_locally=False):
        self.debug_run_locally = debug_run_locally
        self.is_hybrid = False
        if debug_run_locally:
            self.executors = {}
        elif lithops_config['lithops']['mode'] == 'localhost':
            self.executors = {
                'localhost': lithops.LocalhostExecutor(
                    config=lithops_config,
                    storage='localhost',
                    runtime='python',  # Change to RUNTIME_DOCKER_IMAGE to run in a Docker container
                )
            }
        else:
            self.is_hybrid = True
            self.executors = {
                'ibm_cf': lithops.ServerlessExecutor(
                    config=lithops_config, runtime=RUNTIME_DOCKER_IMAGE
                ),
                'ibm_vpc': lithops.StandaloneExecutor(
                    config=lithops_config,
                    runtime=RUNTIME_DOCKER_IMAGE,
                ),
            }

        self.storage = Storage(lithops_config)
        self._include_modules = lithops_config['lithops'].get('include_modules', [])
        self._execution_timeout = lithops_config['lithops'].get('execution_timeout', 3600) + 60
        self._perf = perf or NullProfiler()

    def map(
        self,
        func: Callable[..., TRet],
        func_args: Sequence,
        *,
        cost_factors: pd.DataFrame = None,
        runtime_memory: int = None,
        include_modules=None,
        debug_run_locally=False,
        max_memory: int = None,
        **lithops_kwargs,
    ) -> List[TRet]:
        if len(func_args) == 0:
            return []
        if cost_factors is not None:
            assert len(cost_factors) == len(func_args)
        if runtime_memory is None:
            runtime_memory = 512
        # Make sure runtime_memory is a power of 2 to avoid making too many runtime variants
        runtime_memory = int(2 ** np.ceil(np.log2(runtime_memory)))

        if include_modules is not None:
            lithops_kwargs['include_modules'] = [*self._include_modules, *include_modules]

        wrapper_func = _build_wrapper_func(func)
        func_name = func.__name__
        attempt = 1

        while True:
            start_time = datetime.now()

            logger.info(
                f'executor.map({func_name}, {len(func_args)} items, {runtime_memory}MB, '
                f'attempt {attempt})'
            )
            futures, return_vals, exc = self._dispatch_map(
                wrapper_func, func_args, runtime_memory, debug_run_locally, lithops_kwargs
            )

            if exc is None:
                if self._perf:
                    _save_subtask_perf(
                        self._perf,
                        func_name=func_name,
                        futures=futures,
                        subtask_perfs=[subtask_perf for result, subtask_perf in return_vals],
                        cost_factors=cost_factors,
                        attempt=attempt,
                        runtime_memory=runtime_memory,
                        start_time=start_time,
                    )

                logger.info(
                    f'executor.map({func_name}, {len(func_args)} items, {runtime_memory}MB, '
                    f'attempt {attempt}) - {(datetime.now() - start_time).total_seconds():.3f}s'
                )

                return [result for result, subtask_perf in return_vals]

            failed_idxs = [i for i, f in enumerate(futures or []) if f.error]
            # pylint: disable=unsubscriptable-object # (because futures is Optional)
            failed_activation_ids = [futures[i].activation_id for i in failed_idxs]

            self._perf.record_entry(
                func_name,
                start_time,
                datetime.now(),
                error=exception_to_json_obj(exc),
                attempt=attempt,
                runtime_memory=runtime_memory,
                failed_activation_ids=failed_activation_ids,
            )

            if (
                isinstance(exc, (MemoryError, TimeoutError))
                and runtime_memory <= 4096
                and (max_memory is None or runtime_memory < max_memory)
            ):
                old_memory = runtime_memory
                runtime_memory *= 2
                attempt += 1

                logger.warning(
                    f'{func_name} raised {type(exc)} with {old_memory}MB, retrying with '
                    f'{runtime_memory}MB. Failed activation(s): {failed_activation_ids}'
                )
            elif isinstance(exc, LithopsStalledException):
                logger.critical(
                    f'Lithops stalled running {func_name} with {runtime_memory}MB, exiting '
                    f'process to clean up. Failed activation(s): {failed_activation_ids}'
                )
                raise exc
            else:
                logger.error(
                    f'{func_name} raised an exception. '
                    f'Failed activation(s): {failed_idxs} '
                    f'ID(s): {failed_activation_ids}',
                    exc_info=exc,
                )
                raise exc

    def _dispatch_map(
        self, wrapper_func, func_args, runtime_memory, debug_run_locally, lithops_kwargs
    ):
        futures = None
        return_vals = None
        exception = None
        if self.debug_run_locally or debug_run_locally:
            try:
                func_kwargs = {}
                if 'storage' in inspect.signature(wrapper_func).parameters:
                    func_kwargs['storage'] = self.storage
                return_vals = [wrapper_func(*funcargs, **func_kwargs) for funcargs in func_args]
            except Exception as exc:
                exception = exc
        else:
            # Run in another thread so that stalls can be detected & handled
            def run():
                nonlocal futures, return_vals, exception
                try:
                    with ExitStack() as stack:
                        is_standalone = executor.config['lithops']['mode'] == 'standalone'
                        if is_standalone:
                            # With the VM in "consume" mode, Lithops shares the VM between parallel
                            # invocations, which can cause race conditions and OOMs.
                            # To avoid instability, this prevents parallel invocations with a mutex.
                            # Import locally to avoid psycopg2 dependency in Lithops-serialized
                            # functions
                            # pylint: disable=import-outside-toplevel
                            from sm.engine.utils.db_mutex import DBMutex

                            stack.enter_context(DBMutex().lock('vm', self._execution_timeout))
                        futures = executor.map(
                            wrapper_func, func_args, runtime_memory=runtime_memory, **lithops_kwargs
                        )
                        return_vals = executor.get_result(futures)
                        if is_standalone:
                            # Dismantle & wait for it to stop while the mutex is still active
                            # to avoid a race condition, as there's still some instability if a
                            # second request tries to start the VM while it is still stopping.
                            executor.compute_handler.backend.master.stop()
                except Exception as exc:
                    exception = exc

            executor = self._select_executor(runtime_memory)
            thread = Thread(target=run, name=f'{current_thread().name}-ex', daemon=True)
            thread.start()
            thread.join(self._execution_timeout)
            if thread.is_alive():  # If timed out
                exception = LithopsStalledException()

        return futures, return_vals, exception

    def _select_executor(self, runtime_memory):
        valid_executors = [
            (executor_type, executor)
            for executor_type, executor in self.executors.items()
            if runtime_memory <= MEM_LIMITS.get(executor_type, runtime_memory)
        ]
        assert valid_executors, f'Could not find an executor supporting {runtime_memory}MB'
        executor_type, executor = valid_executors[0]
        logger.debug(f'Selected executor {executor_type}')

        if executor.config['lithops']['mode'] == 'standalone':
            # Set number of parallel workers based on memory requirements
            executor.config['lithops']['worker_processes'] = min(
                20, MEM_LIMITS.get(executor_type) // runtime_memory
            )

        return executor

    def map_unpack(self, func, args: Sequence, *, runtime_memory=None, **kwargs):
        results = self.map(func, args, runtime_memory=runtime_memory, **kwargs)
        return zip(*results)

    def map_concat(
        self,
        func: Callable[..., Iterable[TRet]],
        args: Sequence,
        *,
        runtime_memory: int = None,
        **kwargs,
    ) -> List[TRet]:
        results = self.map(func, args, runtime_memory=runtime_memory, **kwargs)
        return list(chain(*results))

    def call(self, func, args, *, runtime_memory=None, cost_factors=None, **kwargs):
        if isinstance(cost_factors, (pd.Series, dict)):
            cost_factors = pd.DataFrame(pd.Series(cost_factors)).transpose()
        else:
            assert cost_factors is None or isinstance(
                cost_factors, pd.DataFrame
            ), "Invalid cost_factors"

        return self.map(
            func, [args], runtime_memory=runtime_memory, cost_factors=cost_factors, **kwargs
        )[0]

    def clean(self):
        for executor in self.executors.values():
            executor.clean()

    def shutdown(self):
        for executor in self.executors.values():
            executor.invoker.stop()
            try:
                executor.dismantle()
            except AttributeError:
                pass  # `dismantle` only exists on standalone compute handler class

    def __enter__(self):
        return self

    def __exit__(self, exc_type, exc_val, exc_tb):
        self.shutdown()<|MERGE_RESOLUTION|>--- conflicted
+++ resolved
@@ -24,11 +24,7 @@
 #: manually updating their config files every time it changes. The image must be public on
 #: Docker Hub, and can be rebuilt using the scripts/Dockerfile in `engine/docker/lithops_ibm_cf`.
 #: Note: sci-test changes this constant to force local execution without docker
-<<<<<<< HEAD
-RUNTIME_DOCKER_IMAGE = 'metaspace2020/metaspace-lithops:1.8.6.13-lachlan'
-=======
-RUNTIME_DOCKER_IMAGE = 'metaspace2020/metaspace-lithops:1.9.4'
->>>>>>> 677765af
+RUNTIME_DOCKER_IMAGE = 'metaspace2020/metaspace-lithops:1.9.5'
 MEM_LIMITS = {
     'localhost': 32768,
     'ibm_cf': 4096,
