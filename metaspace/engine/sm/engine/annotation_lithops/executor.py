--- conflicted
+++ resolved
@@ -24,12 +24,8 @@
 #: manually updating their config files every time it changes. The image must be public on
 #: Docker Hub, and can be rebuilt using the scripts/Dockerfile in `engine/docker/lithops_ibm_cf`.
 #: Note: sci-test changes this constant to force local execution without docker
-<<<<<<< HEAD
-RUNTIME_CF_VPC = 'metaspace2020/metaspace-lithops:1.8.5.2'
-RUNTIME_CE = 'metaspace2020/metaspace-lithops-ce:1.8.6.9'
-=======
-RUNTIME_DOCKER_IMAGE = 'metaspace2020/metaspace-lithops:1.9.0'
->>>>>>> 6de26c71
+RUNTIME_CF_VPC = 'metaspace2020/metaspace-lithops:1.9.0'
+RUNTIME_CE = 'metaspace2020/metaspace-lithops-ce:1.8.6.11'
 MEM_LIMITS = {
     'localhost': 32768,
     'ibm_cf': 4096,
