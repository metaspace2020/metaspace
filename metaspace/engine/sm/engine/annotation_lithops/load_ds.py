--- conflicted
+++ resolved
@@ -91,11 +91,7 @@
     *,
     storage: Storage,
     perf: SubtaskProfiler,
-<<<<<<< HEAD
-) -> Tuple[PortableSpectrumReader, np.ndarray, List[CObj[pd.DataFrame]], np.ndarray,]:
-=======
 ) -> Tuple[LithopsImzMLReader, np.ndarray, List[CObj[pd.DataFrame]], np.ndarray,]:
->>>>>>> 2d3adddb
     logger.info('Loading .imzML file...')
     imzml_reader = LithopsImzMLReader(storage, imzml_cobject, ibd_cobject)
     perf.record_entry(
