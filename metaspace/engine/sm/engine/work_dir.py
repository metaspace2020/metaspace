"""

:synopsis: Access to datasets stored in a local directory or on S3

.. moduleauthor:: Vitaly Kovalev <intscorpio@gmail.com>
"""
from os.path import exists, join, split
from os import listdir
import re
from shutil import copytree, copy
from subprocess import CalledProcessError
import logging
import boto3
from botocore.exceptions import ClientError
from boto3.s3.transfer import S3Transfer

from sm.engine.util import cmd_check, SMConfig, split_s3_path

logger = logging.getLogger('engine')


def split_local_path(path):
    return path.split('file://')[-1]


def delete_s3_path(bucket, path, s3):
    try:
        bucket_obj = s3.Bucket(bucket)
        for obj in bucket_obj.objects.filter(Prefix=path):
            s3.Object(bucket, obj.key).delete()
        logger.info('Successfully deleted "%s"', path)
    except CalledProcessError as e:
        logger.warning('Deleting "%s" error: %s', path, e.message)


def delete_local_path(path):
    try:
        cmd_check('rm -rf {}', path)
        logger.info('Successfully deleted "%s"', path)
    except CalledProcessError as e:
        logger.warning('Deleting %s error: %s', path, e.message)


class LocalWorkDir(object):

    def __init__(self, base_path, ds_id):
        self.ds_path = join(base_path, ds_id)
        self._ms_file_path = None

    @property
    def ms_file_path(self):
        if self._ms_file_path:
            return self._ms_file_path

        file_handlers = SMConfig.get_conf()['ms_file_handlers']
        for handler in file_handlers:
            ms_file_extension = handler['extensions'][0]
            logger.info('"%s" file handler is looking for files with "%s" extension \
                        in the input directory',  handler['type'], ms_file_extension)
            ms_file_path = next((fn for fn in listdir(self.ds_path) \
                if re.search(r'\.{}$'.format(ms_file_extension), fn, re.IGNORECASE)), None)
            if ms_file_path:
                logger.info('"%s" file handler has found "%s" in the input directory',
                            handler['type'], ms_file_path)
                self._ms_file_path = join(self.ds_path, ms_file_path)
                break
        return self._ms_file_path if self._ms_file_path else ''

    @property
    def txt_path(self):
        return join(self.ds_path, 'ds.txt')

    @property
    def coord_path(self):
        return join(self.ds_path, 'ds_coord.txt')

    def exists(self, path):
        if exists(split_local_path(path)):
            logger.info('Path %s already exists', path)
            return True
        else:
            return False

    def clean(self):
        delete_local_path(self.ds_path)

    def copy(self, source, dest, is_file=False):
        if is_file:
            folder, _ = split(dest)
            cmd_check('mkdir -p {}', folder)
            copy(source, dest)
        else:
            copytree(source, dest)


class S3WorkDir(object):

    def __init__(self, base_path, ds_id, s3, s3transfer):
        self.s3 = s3
        self.s3transfer = s3transfer
        self.bucket, path = split_s3_path(base_path)
        self.ds_path = join(path, ds_id)

    @property
    def txt_path(self):
        return join(self.bucket, self.ds_path, 'ds.txt')

    @property
    def coord_path(self):
        return join(self.bucket, self.ds_path, 'ds_coord.txt')

    def clean(self):
        delete_s3_path(self.bucket, self.ds_path, self.s3)

    def exists(self, path):
        try:
            self.s3.Object(*split_s3_path(path)).load()
        except ClientError as e:
            if e.response['Error']['Code'] == "404":
                return False
            else:
                raise e
        else:
            logger.info('Path s3://%s/%s already exists', self.bucket, path)
            return True

    def copy(self, local, remote):
<<<<<<< HEAD
        logger.info('Coping dataset file to S3')
=======
        logger.info('Coping from {} to {} ...'.format(local, remote))
>>>>>>> 4efd3a55
        self.s3transfer.upload_file(local, *split_s3_path(remote))


def local_path(path):
    return 'file://' + path


def s3_path(path):
    return 's3a://{}'.format(path)


class WorkDirManager(object):
    """ Provides access to the work directory of the target dataset

    Args
    ----
    ds_id : str
        Dataset unique id
    """
    def __init__(self, ds_id):
        self.sm_config = SMConfig.get_conf()

        if not self.sm_config['fs'].get('s3_base_path', None):
            self.local_fs_only = True
        elif not self.sm_config['fs']['s3_base_path']:
            self.local_fs_only = True
        else:
            self.local_fs_only = False

        cred_dict = dict(aws_access_key_id=self.sm_config['aws']['aws_access_key_id'],
                         aws_secret_access_key=self.sm_config['aws']['aws_secret_access_key'])
        session = boto3.session.Session(**cred_dict)
        self.s3 = session.resource('s3')
        self.s3transfer = S3Transfer(boto3.client('s3', 'eu-west-1', **cred_dict))

        self.local_dir = LocalWorkDir(self.sm_config['fs']['base_path'], ds_id)
        if not self.local_fs_only:
            self.remote_dir = S3WorkDir(self.sm_config['fs']['s3_base_path'], ds_id, self.s3, self.s3transfer)

    @property
    def txt_path(self):
        if self.local_fs_only:
            return self._spark_path(self.local_dir.txt_path)
        else:
            return self._spark_path(self.remote_dir.txt_path)

    @property
    def coord_path(self):
        if self.local_fs_only:
            return self._spark_path(self.local_dir.coord_path)
        else:
            return self._spark_path(self.remote_dir.coord_path)

    def _spark_path(self, path):
        if self.local_fs_only:
            return local_path(path)
        else:
            return s3_path(path)

    def copy_input_data(self, input_data_path):
        """ Copy mass spec files from input path to a dataset work directory

        Args
        ----
        input_data_path : str
            Path to input files
        """
        logger.info('Copying data from %s to %s', input_data_path, self.local_dir.ds_path)

        if input_data_path.startswith('s3a://'):
            cmd_check('mkdir -p {}', self.local_dir.ds_path)
            bucket_name, inp_path = split_s3_path(input_data_path)

            bucket = self.s3.Bucket(bucket_name)
            for obj in bucket.objects.filter(Prefix=inp_path):
                if not obj.key.endswith('/'):
                    path = join(self.local_dir.ds_path, obj.key.split('/')[-1])
                    self.s3transfer.download_file(bucket_name, obj.key, path)
        else:
            self.local_dir.copy(input_data_path, self.local_dir.ds_path)

    def del_input_data(self, input_data_path):
        if input_data_path.startswith('s3a://'):
            bucket, path = split_s3_path(input_data_path)
            delete_s3_path(bucket, path, self.s3)
        else:
            delete_local_path(input_data_path)

    def clean(self):
        self.local_dir.clean()
        if not self.local_fs_only:
            self.remote_dir.clean()

    def upload_to_remote(self):
        self.remote_dir.copy(self.local_dir.coord_path, self.remote_dir.coord_path)
        self.remote_dir.copy(self.local_dir.txt_path, self.remote_dir.txt_path)

    def exists(self, path):
        if self.local_fs_only:
            return self.local_dir.exists(path)
        else:
            return self.remote_dir.exists(path)<|MERGE_RESOLUTION|>--- conflicted
+++ resolved
@@ -30,7 +30,7 @@
             s3.Object(bucket, obj.key).delete()
         logger.info('Successfully deleted "%s"', path)
     except CalledProcessError as e:
-        logger.warning('Deleting "%s" error: %s', path, e.message)
+        logger.warning('Deleting "%s" error: %s', path, e.stderr)
 
 
 def delete_local_path(path):
@@ -38,7 +38,7 @@
         cmd_check('rm -rf {}', path)
         logger.info('Successfully deleted "%s"', path)
     except CalledProcessError as e:
-        logger.warning('Deleting %s error: %s', path, e.message)
+        logger.warning('Deleting %s error: %s', path, e.stderr)
 
 
 class LocalWorkDir(object):
@@ -125,11 +125,7 @@
             return True
 
     def copy(self, local, remote):
-<<<<<<< HEAD
-        logger.info('Coping dataset file to S3')
-=======
-        logger.info('Coping from {} to {} ...'.format(local, remote))
->>>>>>> 4efd3a55
+        logger.info('Coping from {} to {}'.format(local, remote))
         self.s3transfer.upload_file(local, *split_s3_path(remote))
 
 
