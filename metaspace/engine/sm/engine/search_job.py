--- conflicted
+++ resolved
@@ -42,7 +42,6 @@
     no_clean : bool
         Don't delete interim data files
     """
-
     def __init__(self, img_store=None, no_clean=False):
         self.no_clean = no_clean
         self._img_store = img_store
@@ -145,15 +144,9 @@
     def _moldb_ids(self):
         moldb_service = MolDBServiceWrapper(self._sm_config['services']['mol_db'])
         completed_moldb_ids = {moldb_service.find_db_by_id(db_id)['id']
-<<<<<<< HEAD
-                               for (_, db_id) in self._db.select(JOB_ID_MOLDB_ID_SEL, self._ds.id)}
+                               for (_, db_id) in self._db.select(JOB_ID_MOLDB_ID_SEL, params=(self._ds.id,))}
         new_moldb_ids = {moldb_service.find_db_by_name_version(moldb_name)[0]['id']
                          for moldb_name in self._ds.config['databases']}
-=======
-                               for (_, db_id) in self._db.select(JOB_ID_MOLDB_ID_SEL, params=(self._ds.id,))}
-        new_moldb_ids = {moldb_service.find_db_by_name_version(d['name'], d.get('version', None))[0]['id']
-                         for d in self._ds.config['databases']}
->>>>>>> 10b48f21
         return completed_moldb_ids, new_moldb_ids
 
     def _save_data_from_raw_ms_file(self):
