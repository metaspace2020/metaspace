import logging
from io import StringIO
from typing import List, Iterable
from datetime import datetime

import pandas as pd
from pyMSpec.pyisocalc.canopy.sum_formula_actions import InvalidFormulaError
from pyMSpec.pyisocalc.pyisocalc import parseSumFormula
from sm.engine.db import DB, transaction_context
from sm.engine.errors import SMError

logger = logging.getLogger('engine')


class MalformedCSV(Exception):
    def __init__(self, message, *errors):
        full_message = '\n'.join([str(m) for m in (message,) + errors])
        super().__init__(full_message)


class MolecularDB:
    """Represents a molecular database to search against."""

    # pylint: disable=redefined-builtin
    def __init__(
        self,
        id: int = None,
        name: str = None,
        version: str = None,
        targeted: bool = None,
        group_id: str = None,
    ):
        self.id = id
        self.name = name
        self.version = version
        self.targeted = targeted
        self.group_id = group_id

    def __repr__(self):
        return '<{}:{}>'.format(self.name, self.version)

    def to_dict(self):
        return {
            'id': self.id,
            'name': self.name,
            'version': self.version,
            'group_id': self.group_id,
        }


def _validate_moldb_df(df):
    errors = []
    for row in df.itertuples():
        try:
            if '.' in row.formula:
                raise InvalidFormulaError('"." symbol not supported')
            parseSumFormula(row.formula)
        except Exception as e:
            csv_file_line_n = row.Index + 2
            errors.append({'line': csv_file_line_n, 'formula': row.formula, 'error': repr(e)})
    return errors


def _import_molecules_from_file(moldb, file_path, targeted_threshold):
    moldb_df = pd.read_csv(file_path, sep='\t')

    if moldb_df.empty:
        raise MalformedCSV('No data rows found')

    required_columns = {'id', 'name', 'formula'}
    if not required_columns.issubset(set(moldb_df.columns)):
        raise MalformedCSV(
            f'Missing columns. Provided: {moldb_df.columns.to_list()} Required: {required_columns}'
        )

    logger.info(f'{moldb}: importing {len(moldb_df)} molecules')
    parsing_errors = _validate_moldb_df(moldb_df)
    if parsing_errors:
        raise MalformedCSV('Failed to parse some formulas', *parsing_errors)

    moldb_df.rename({'id': 'mol_id', 'name': 'mol_name'}, axis='columns', inplace=True)
    moldb_df['moldb_id'] = int(moldb.id)

    columns = ['moldb_id', 'mol_id', 'mol_name', 'formula']
    buffer = StringIO()
    moldb_df[columns].to_csv(buffer, sep='\t', index=False, header=False)
    buffer.seek(0)
    DB().copy(buffer, sep='\t', table='molecule', columns=columns)
    logger.info(f'{moldb}: inserted {len(moldb_df)} molecules')

    targeted = moldb_df.formula.unique().shape[0] <= targeted_threshold
    DB().alter('UPDATE molecular_db SET targeted = %s WHERE id = %s', params=(targeted, moldb.id))


def create(
    name: str = None,
    version: str = None,
    file_path: str = None,
    group_id: str = None,
    is_public: bool = True,
    description: str = None,
    full_name: str = None,
    link: str = None,
    citation: str = None,
) -> MolecularDB:
    with transaction_context():
        moldb_insert = (
            'INSERT INTO molecular_db '
            '   (name, version, created_dt, group_id, is_public, '
            '   description, full_name, link, citation) '
            'values (%s, %s, %s, %s, %s, %s, %s, %s, %s) RETURNING id'
        )
        # pylint: disable=unbalanced-tuple-unpacking
        (moldb_id,) = DB().insert_return(
            moldb_insert,
            rows=[
                (
                    name,
                    version,
                    datetime.now(),
                    group_id,
                    is_public,
                    description,
                    full_name,
                    link,
                    citation,
                )
            ],
        )
        moldb = find_by_id(moldb_id)
        _import_molecules_from_file(moldb, file_path, targeted_threshold=1000)
        return moldb


def delete(moldb_id: int):
    DB().alter('DELETE FROM molecular_db WHERE id = %s', params=(moldb_id,))


# pylint: disable=unused-argument
def update(
    moldb_id: int,
    archived: bool = None,
    is_public: bool = None,
    description: str = None,
    full_name: str = None,
    link: str = None,
    citation: str = None,
) -> MolecularDB:
    kwargs = {k: v for k, v in locals().items() if v is not None}
    kwargs.pop('moldb_id')

    if kwargs:
        update_fields = [f'{field} = %s' for field in kwargs.keys()]
        update_values = list(kwargs.values())

        moldb_update = 'UPDATE molecular_db SET {} WHERE id = %s'.format(', '.join(update_fields))
        DB().alter(moldb_update, params=[*update_values, moldb_id])

    return find_by_id(moldb_id)


# pylint: disable=redefined-builtin
def find_by_id(id: int) -> MolecularDB:
    """Find database by id."""

    data = DB().select_one_with_fields(
        'SELECT id, name, version, targeted, group_id FROM molecular_db WHERE id = %s', params=(id,)
    )
    if not data:
        raise SMError(f'MolecularDB not found: {id}')
    return MolecularDB(**data)


def find_by_ids(ids: Iterable[int]) -> List[MolecularDB]:
    """Find multiple databases by ids."""

    data = DB().select_with_fields(
        'SELECT id, name, version, targeted, group_id FROM molecular_db WHERE id = ANY (%s)',
        params=(list(ids),),
    )
    return [MolecularDB(**row) for row in data]


def find_by_name(name: str) -> MolecularDB:
    """Find database by name."""

    data = DB().select_one_with_fields(
        'SELECT id, name, version, targeted, group_id FROM molecular_db WHERE name = %s',
        params=(name,),
    )
    if not data:
        raise SMError(f'MolecularDB not found: {name}')
    return MolecularDB(**data)


def find_default() -> List[MolecularDB]:
<<<<<<< HEAD
    data = DB().select_with_fields(
=======
    data = DB().select_one_with_fields(
>>>>>>> 10c8c9c2
        'SELECT id, name, version, targeted, group_id FROM molecular_db WHERE "default" = TRUE',
    )
    return [MolecularDB(**row) for row in data]


def fetch_molecules(moldb_id: int) -> pd.DataFrame:
    """Fetch all database molecules as a DataFrame."""

    data = DB().select_with_fields(
        'SELECT mol_id, mol_name, formula FROM molecule m WHERE m.moldb_id = %s', params=(moldb_id,)
    )
    return pd.DataFrame(data)


def fetch_formulas(moldb_id: int) -> List[str]:
    """Fetch all unique database formulas."""

    data = DB().select(
        'SELECT DISTINCT formula FROM molecule m WHERE m.moldb_id = %s', params=(moldb_id,)
    )
    return [row[0] for row in data]<|MERGE_RESOLUTION|>--- conflicted
+++ resolved
@@ -194,11 +194,7 @@
 
 
 def find_default() -> List[MolecularDB]:
-<<<<<<< HEAD
-    data = DB().select_with_fields(
-=======
     data = DB().select_one_with_fields(
->>>>>>> 10c8c9c2
         'SELECT id, name, version, targeted, group_id FROM molecular_db WHERE "default" = TRUE',
     )
     return [MolecularDB(**row) for row in data]
