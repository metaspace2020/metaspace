--- conflicted
+++ resolved
@@ -41,20 +41,14 @@
     SMConfig._config_dict['db']['database'] = test_id
     SMConfig._config_dict['elasticsearch']['index'] = test_id
     SMConfig._config_dict['rabbitmq']['prefix'] = f'test_{worker_id}__'
-<<<<<<< HEAD
-
-=======
->>>>>>> 5ea8a15e
+
     for path in SMConfig._config_dict['lithops']['sm_storage'].values():
         # prefix keys with test ID so they can be cleaned up later
         path[1] = f'{test_id}/{path[1]}'
 
-<<<<<<< HEAD
     # __LITHOPS_SESSION_ID determines the prefix to use for anonymous cloudobjects
     os.environ['__LITHOPS_SESSION_ID'] = f'{test_id}/cloudobjects'
 
-=======
->>>>>>> 5ea8a15e
     return SMConfig.get_conf()
 
 
