--- conflicted
+++ resolved
@@ -6,18 +6,9 @@
   _ = require('lodash');
 
 const {logger, fetchEngineDS, fetchMolecularDatabases} = require('./utils.js'),
-<<<<<<< HEAD
   {Dataset: DatasetModel} = require('./src/modules/user/model'),
   {UserGroup: UserGrouModel, UserGroupRoleOptions} = require('./src/modules/group/model'),
   metadataMapping = require('./metadataSchemas/metadataMapping').default;
-=======
-  metadataSchema = require('./metadata_schema.json'),
-  {Dataset: DatasetModel} = require('./src/modules/dataset/model'),
-  {UserGroup: UserGroupModel, UserGroupRoleOptions} = require('./src/modules/group/model');
-
-const ajv = new Ajv({allErrors: true});
-const validator = ajv.compile(metadataSchema);
->>>>>>> 22afa64b
 
 function isEmpty(obj) {
   if (!obj)
@@ -119,11 +110,7 @@
 
   const resp = await rawResp.json();
   if (!rawResp.ok) {
-<<<<<<< HEAD
-    if (resp.status === 'dataset_busy')
-=======
     if (resp.status === 'dataset_busy') {
->>>>>>> 22afa64b
       throw new UserError(JSON.stringify({
         'type': 'dataset_busy',
         'hint': `Dataset is busy. Try again later.`
