--- conflicted
+++ resolved
@@ -42,16 +42,8 @@
 }
 
 type Query {
-<<<<<<< HEAD
-  molecularDatabases(
-  hideArchived: Boolean=true,
-    hideDeprecated: Boolean=false # @deprecated(reason: "Only hideArchived should be used"),
-    onlyLastVersion: Boolean=false # @deprecated(reason: "Only hideArchived should be used")
-    ): [MolecularDB!]
+  molecularDatabases(onlyUsable: Boolean=false): [MolecularDB!]
   getMolecularDB(databaseId: Int!): MolecularDB!
-=======
-  molecularDatabases(onlyUsable: Boolean=false): [MolecularDB!]
->>>>>>> 38605ade
 }
 
 type Mutation {
