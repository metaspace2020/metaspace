import * as _ from 'lodash';
import { dsField } from '../../../../datasetFilters';
import { DatasetSource, FieldResolversFor } from '../../../bindingTypes';
import { ProjectSourceRepository } from '../../project/ProjectSourceRepository';
import { Dataset as DatasetModel } from '../model';
import { EngineDataset, OpticalImage as OpticalImageModel } from '../../engine/model';
import { Dataset, OpticalImage, OpticalImageType } from '../../../binding';
import getScopeRoleForEsDataset from '../operation/getScopeRoleForEsDataset';
import logger from '../../../utils/logger';
<<<<<<< HEAD
import { Context } from '../../../context';
import getGroupAdminNames from '../../group/util/getGroupAdminNames';
import * as DataLoader from 'dataloader';
import { esDatasetByID } from '../../../../esConnector';
import { ExternalLink } from '../../project/ExternalLink';
=======
import config from '../../../utils/config';
import {Context} from '../../../context';
import getGroupAdminNames from '../../group/util/getGroupAdminNames';
import * as DataLoader from 'dataloader';
import {esDatasetByID} from '../../../../esConnector';
import {ExternalLink} from '../../project/ExternalLink';
import {S3} from 'aws-sdk';
import canViewEsDataset from '../operation/canViewEsDataset'
>>>>>>> dfe148f6

interface DbDataset {
  id: string;
  thumbnail: string | null;
  ion_thumbnail: string | null;
  transform: number[][] | null;
  external_links: ExternalLink[] | null;
}
const getDbDatasetById = async (ctx: Context, id: string): Promise<DbDataset | null> => {
  const dataloader = ctx.contextCacheGet('getDbDatasetByIdDataLoader', [], () => {
    return new DataLoader(async (datasetIds: string[]): Promise<any[]> => {
      const results = await ctx.entityManager.query(`
      SELECT ds.id, ds.thumbnail, ds.ion_thumbnail, ds.transform, gds.external_links
      FROM public.dataset ds
      JOIN graphql.dataset gds on ds.id = gds.id
      WHERE ds.id = ANY($1)`,
        [datasetIds]);
      const keyedResults = _.keyBy(results, 'id');
      return datasetIds.map(id => keyedResults[id] || null);
    });
  });
  return await dataloader.load(id);
};

export const thumbnailOpticalImageUrl = async (ctx: Context, datasetId: string) => {
  const result = await getDbDatasetById(ctx, datasetId);
  if (result && result.thumbnail != null) {
    return `/fs/optical_images/${result.thumbnail}`;
  } else {
    return null;
  }
};

const getOpticalImagesByDsId = async (ctx: Context, id: string): Promise<OpticalImage[]> => {
  const dataloader = ctx.contextCacheGet('getOpticalImagesByDsIdDataLoader', [], () => {
    return new DataLoader(async (datasetIds: string[]): Promise<OpticalImage[][]> => {
      const rawResults: OpticalImageModel[] = await ctx.entityManager.query(
        'SELECT * from public.optical_image WHERE ds_id = ANY($1)', [datasetIds]);
      const results = rawResults.map(({ id, type, ...rest }) => ({
        ...rest,
        id,
        url: `/fs/optical_images/${id}`,
        type: type.toUpperCase() as OpticalImageType,
      }));
      const groupedResults = _.groupBy(results, 'ds_id');
      return datasetIds.map(id => groupedResults[id] || []);
    });
  });
  return await dataloader.load(id);
};

export const rawOpticalImage = async (datasetId: string, ctx: Context) => {
  const ds = await esDatasetByID(datasetId, ctx.user);  // check if user has access
  if (ds) {
    const engineDataset = await ctx.entityManager.getRepository(EngineDataset).findOne(datasetId);
    if (engineDataset && engineDataset.opticalImage) {
      return {
        url: `/fs/raw_optical_images/${engineDataset.opticalImage}`,
        transform: engineDataset.transform
      };
    }
  }
  return null;
};

const canDownloadDataset = async (ds: DatasetSource, ctx: Context) => {
  return ctx.isAdmin || (config.features.imzmlDownload && await canViewEsDataset(ds, ctx.user))
}

const DatasetResolvers: FieldResolversFor<Dataset, DatasetSource> = {
  id(ds) {
    return ds._source.ds_id;
  },

  name(ds) {
    return ds._source.ds_name;
  },

  uploadDT(ds) {
    return ds._source.ds_upload_dt;
  },

  statusUpdateDT(ds) {
    return ds._source.ds_status_update_dt || ds._source.ds_upload_dt;
  },

  configJson(ds) {
    return JSON.stringify(ds._source.ds_config);
  },

  metadataJson(ds) {
    return JSON.stringify(ds._source.ds_meta);
  },

  isPublic(ds) {
    return ds._source.ds_is_public;
  },

  molDBs(ds) {
    return ds._source.ds_mol_dbs;
  },

  adducts(ds) {
    return ds._source.ds_adducts;
  },

  neutralLosses(ds) {
    return ds._source.ds_neutral_losses;
  },

  chemMods(ds) {
    return ds._source.ds_chem_mods;
  },

  acquisitionGeometry(ds) {
    return JSON.stringify(ds._source.ds_acq_geometry);
  },

  organism(ds) { return dsField(ds, 'organism'); },
  organismPart(ds) { return dsField(ds, 'organismPart'); },
  condition(ds) { return dsField(ds, 'condition'); },
  growthConditions(ds) { return dsField(ds, 'growthConditions'); },
  polarity(ds) { return dsField(ds, 'polarity').toUpperCase(); },
  ionisationSource(ds) { return dsField(ds, 'ionisationSource'); },
  maldiMatrix(ds) { return dsField(ds, 'maldiMatrix'); },
  metadataType(ds) { return dsField(ds, 'metadataType'); },

  async submitter(ds, args, ctx) {
    if (ds._source.ds_submitter_id == null) {
      // WORKAROUND: Somehow datasets become broken and are indexed without a submitter
      logger.error('Submitter ID is null: ', _.pick(ds._source, ['ds_id', 'ds_name', 'ds_status', 'ds_submitter_id', 'ds_submitter_name', 'ds_submitter_email']));
    }

    return {
      id: ds._source.ds_submitter_id || 'NULL',
      name: ds._source.ds_submitter_name,
      email: ds._source.ds_submitter_email,
      scopeRole: await getScopeRoleForEsDataset(ds, ctx),
    };
  },

  group(ds, args, ctx) {
    if (ds._source.ds_group_id) {
      const groupId = ds._source.ds_group_id;
      return {
        id: groupId,
        name: ds._source.ds_group_name || 'NULL',
        shortName: ds._source.ds_group_short_name || 'NULL',
        urlSlug: null,
        members: null,
        get adminNames(): Promise<string[] | null> {
          return getGroupAdminNames(ctx, groupId);
        },
      };
    } else {
      return null;
    }
  },

  groupApproved(ds) {
    return ds._source.ds_group_approved === true;
  },

  async projects(ds, args, ctx) {
    // If viewing someone else's DS, only approved projects are visible, so exit early if there are no projects in elasticsearch
    const projectIds = _.castArray(ds._source.ds_project_ids).filter(id => id != null);
    const canSeeUnapprovedProjects = ctx.isAdmin || (ctx.user.id === ds._source.ds_submitter_id);
    if (!canSeeUnapprovedProjects && projectIds.length === 0) {
      return [];
    }

    const projects = await ctx.entityManager.getCustomRepository(ProjectSourceRepository)
      .findProjectsByDatasetId(ctx, ds._source.ds_id);
    return projects.map(p => ({
      id: p.id,
      name: p.name,
      isPublic: null,
      urlSlug: null,
      publicationStatus: p.publicationStatus,
    }));
  },

  async principalInvestigator(ds, _, { cachedGetEntityById, isAdmin, user }: Context) {
    const dataset = await cachedGetEntityById(DatasetModel, ds._source.ds_id);
    if (dataset == null) {
      logger.warn(`Elasticsearch DS does not exist in DB: ${ds._source.ds_id}`);
      return null;
    }
    const canSeePiEmail = isAdmin || (user.id === ds._source.ds_submitter_id);
    if (dataset.piName) {
      return {
        name: dataset.piName,
        email: canSeePiEmail ? dataset.piEmail : null,
      };
    }
    return null;
  },

  analyzer(ds) {
    const msInfo = ds._source.ds_meta.MS_Analysis;
    return {
      'type': msInfo.Analyzer,
      'rp': msInfo.Detector_Resolving_Power
    };
  },

  status(ds) {
    return ds._source.ds_status;
  },

  inputPath(ds) {
    return ds._source.ds_input_path;
  },

  uploadDateTime(ds) {
    return ds._source.ds_upload_dt;
  },

  fdrCounts(ds, { inpFdrLvls, checkLvl }: { inpFdrLvls: number[], checkLvl: number }) {
    let outFdrLvls: number[] = [], outFdrCounts: number[] = [], maxCounts = 0, dbName = '';
    if (ds._source.annotation_counts && ds._source.ds_status === 'FINISHED') {
      const annotCounts = ds._source.annotation_counts;
      const molDBs = ds._source.ds_mol_dbs;
      const filteredMolDBs: any[] = annotCounts.filter(el => {
        return molDBs.includes(el.db.name);
      });
      for (let db of filteredMolDBs) {
        let maxCountsCand = db.counts.find((lvlObj: any) => {
          return lvlObj.level === checkLvl
        });
        if (maxCountsCand.n >= maxCounts) {
          maxCounts = maxCountsCand.n;
          outFdrLvls = [];
          outFdrCounts = [];
          inpFdrLvls.forEach(inpLvl => {
            let findRes = db.counts.find((lvlObj: any) => {
              return lvlObj.level === inpLvl
            });
            if (findRes) {
              dbName = db.db.name;
              outFdrLvls.push(findRes.level);
              outFdrCounts.push(findRes.n);
            }
          })
        }
      }
      return {
        'dbName': dbName,
        'levels': outFdrLvls,
        'counts': outFdrCounts
      }
    }
    return null;
  },

  // TODO: field is deprecated, remove
  async opticalImage(ds, _, ctx) {
    const opticalImage = await rawOpticalImage(ds._source.ds_id, ctx);
    return opticalImage ? opticalImage.url : null;
  },

  async rawOpticalImageUrl(ds, _, ctx) {
    const opticalImage = await rawOpticalImage(ds._source.ds_id, ctx);
    return opticalImage ? opticalImage.url : null;
  },

  async thumbnailOpticalImageUrl(ds, args, ctx) {
    return await thumbnailOpticalImageUrl(ctx, ds._source.ds_id);
  },

  async opticalImages(ds, { type }: { type?: string }, ctx) {
    const opticalImages = await getOpticalImagesByDsId(ctx, ds._source.ds_id);
    return type != null
      ? opticalImages.filter(optImg => optImg.type === type)
      : opticalImages;
  },

  async opticalImageTransform(ds, args, ctx) {
    const datasetRow = await getDbDatasetById(ctx, ds._source.ds_id);
    return datasetRow != null ? datasetRow.transform : null;
  },

  async ionThumbnailUrl(ds, args, ctx) {
    const result = await getDbDatasetById(ctx, ds._source.ds_id);
    if (result && result.ion_thumbnail != null) {
      return `/fs/ion_thumbnails/${result.ion_thumbnail}`;
    } else {
      return null;
    }
  },

  async externalLinks(ds, args, ctx) {
    const dbDs = await getDbDatasetById(ctx, ds._source.ds_id);
    return dbDs && dbDs.external_links || [];
  },

  async canDownload(ds, args, ctx) {
    return await canDownloadDataset(ds, ctx);
  },

  async downloadLinkJson(ds, args, ctx) {
    if (await canDownloadDataset(ds, ctx)) {
      const parsedPath = /s3a:\/\/([^/]+)\/(.*)/.exec(ds._source.ds_input_path);
      let files: {filename: string, link: string}[];
      if (parsedPath != null) {
        const [, bucket, prefix] = parsedPath;
        const s3 = new S3({
          region: config.aws.aws_region,
          credentials: {
            accessKeyId: config.aws.aws_access_key_id,
            secretAccessKey: config.aws.aws_secret_access_key,
          },
        });
        const objects = await s3.listObjectsV2({
          Bucket: bucket,
          Prefix: prefix,
        }).promise();
        let fileKeys = (objects.Contents || [])
          .map(obj => obj.Key!)
          .filter(key => key && /(\.imzml|.ibd|.mzml)$/i.test(key));

        // Put the .imzML/.mzml file first
        fileKeys = _.sortBy(fileKeys, a => a.toLowerCase().endsWith('mzml') ? 0 : 1)

        files = fileKeys.map(key => ({
          filename: key.replace(/.*\//, ''),
          link: s3.getSignedUrl('getObject', { Bucket: bucket, Key: key, Expires: 1800 }),
        }));
      } else {
        files = [];
      }

      return JSON.stringify({
        contributors: [
          {name: ds._source.ds_submitter_name, institution: ds._source.ds_group_name},
        ],
        license: ds._source.ds_is_public
          ? {
            code: 'CC BY 4.0',
            name: 'Creative Commons Attribution 4.0 International Public License',
            link: 'https://creativecommons.org/licenses/by/4.0/',
          }
          : {
            code: 'NO-LICENSE',
            name: 'No license was specified. No permission to download or use these files has been given. ' +
              'Seek permission from the author before downloading these files.',
            link: 'https://choosealicense.com/no-permission/',
          },
        files,
      });
    } else {
      return null;
    }
  },
};

export default DatasetResolvers;<|MERGE_RESOLUTION|>--- conflicted
+++ resolved
@@ -7,22 +7,14 @@
 import { Dataset, OpticalImage, OpticalImageType } from '../../../binding';
 import getScopeRoleForEsDataset from '../operation/getScopeRoleForEsDataset';
 import logger from '../../../utils/logger';
-<<<<<<< HEAD
+import config from '../../../utils/config';
 import { Context } from '../../../context';
 import getGroupAdminNames from '../../group/util/getGroupAdminNames';
 import * as DataLoader from 'dataloader';
 import { esDatasetByID } from '../../../../esConnector';
 import { ExternalLink } from '../../project/ExternalLink';
-=======
-import config from '../../../utils/config';
-import {Context} from '../../../context';
-import getGroupAdminNames from '../../group/util/getGroupAdminNames';
-import * as DataLoader from 'dataloader';
-import {esDatasetByID} from '../../../../esConnector';
-import {ExternalLink} from '../../project/ExternalLink';
-import {S3} from 'aws-sdk';
+import { S3 } from 'aws-sdk';
 import canViewEsDataset from '../operation/canViewEsDataset'
->>>>>>> dfe148f6
 
 interface DbDataset {
   id: string;
@@ -326,7 +318,7 @@
   async downloadLinkJson(ds, args, ctx) {
     if (await canDownloadDataset(ds, ctx)) {
       const parsedPath = /s3a:\/\/([^/]+)\/(.*)/.exec(ds._source.ds_input_path);
-      let files: {filename: string, link: string}[];
+      let files: { filename: string, link: string }[];
       if (parsedPath != null) {
         const [, bucket, prefix] = parsedPath;
         const s3 = new S3({
@@ -357,7 +349,7 @@
 
       return JSON.stringify({
         contributors: [
-          {name: ds._source.ds_submitter_name, institution: ds._source.ds_group_name},
+          { name: ds._source.ds_submitter_name, institution: ds._source.ds_group_name },
         ],
         license: ds._source.ds_is_public
           ? {
