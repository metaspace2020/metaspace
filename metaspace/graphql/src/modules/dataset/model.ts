import {Column, Entity, JoinColumn, JoinTable, ManyToMany, ManyToOne, OneToMany, PrimaryColumn} from 'typeorm';
import {Group} from '../group/model';
import {User} from '../user/model';
import {Project} from '../project/model';

@Entity()
export class Dataset {

  @PrimaryColumn({ type: 'text' })
  id: string;

  @Column({ type: 'uuid', name: 'user_id' })
  userId: string; // dataset submitter and owner -> edit rights

  @ManyToOne(type => User, user => user.datasets)
  @JoinColumn({ name: 'user_id' })
  user: User;

<<<<<<< HEAD
  @Column({ type: 'uuid', name: 'group_id', nullable: true })
  groupId: string; // dataset belongs to group -> all members have view rights
=======
  @Column({ type: 'text', name: 'group_id', nullable: true })
  groupId: string | null; // dataset belongs to group -> all members have view rights
>>>>>>> 490fd427

  @ManyToOne(type => Group)
  @JoinColumn({ name: 'group_id' })
  group: Group;

  @Column({ default: false, name: 'group_approved' })
  groupApproved: boolean; // true when submitter is a group member

  // when user manually inputs PI details
  @Column({ type: 'text', name: 'pi_name', nullable: true })
  piName: string | null;

  @Column({ type: 'text', name: 'pi_email', nullable: true })
  piEmail: string | null;

  @OneToMany(type => DatasetProject, datasetProject => datasetProject.dataset)
  @JoinTable({ name: 'dataset_project' })
  datasetProjects: DatasetProject[];
}

@Entity({ name: 'dataset_project' })
export class DatasetProject {

  @PrimaryColumn({ type: 'text', name: 'dataset_id' })
  datasetId: string;

  @ManyToOne(type => Dataset)
  @JoinColumn({ name: 'dataset_id' })
  dataset: Dataset;

  @PrimaryColumn({ type: 'uuid', name: 'project_id' })
  projectId: string;

  @ManyToOne(type => Project)
  @JoinColumn({ name: 'project_id' })
  project: Project;

  @Column({ type: 'boolean' })
  approved: Boolean;
}<|MERGE_RESOLUTION|>--- conflicted
+++ resolved
@@ -1,4 +1,4 @@
-import {Column, Entity, JoinColumn, JoinTable, ManyToMany, ManyToOne, OneToMany, PrimaryColumn} from 'typeorm';
+import {Column, Entity, JoinColumn, JoinTable, ManyToOne, OneToMany, PrimaryColumn} from 'typeorm';
 import {Group} from '../group/model';
 import {User} from '../user/model';
 import {Project} from '../project/model';
@@ -16,13 +16,8 @@
   @JoinColumn({ name: 'user_id' })
   user: User;
 
-<<<<<<< HEAD
   @Column({ type: 'uuid', name: 'group_id', nullable: true })
-  groupId: string; // dataset belongs to group -> all members have view rights
-=======
-  @Column({ type: 'text', name: 'group_id', nullable: true })
   groupId: string | null; // dataset belongs to group -> all members have view rights
->>>>>>> 490fd427
 
   @ManyToOne(type => Group)
   @JoinColumn({ name: 'group_id' })
