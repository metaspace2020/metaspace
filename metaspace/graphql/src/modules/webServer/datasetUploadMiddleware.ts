--- conflicted
+++ resolved
@@ -1,30 +1,15 @@
-<<<<<<< HEAD
-import * as http from 'http';
-import * as crypto from 'crypto';
-import {Router, Request, Response, NextFunction} from 'express';
-import * as companion from '@uppy/companion';
-import * as genUuid from "uuid";
-import * as bodyParser from "body-parser";
-import getCompanionOptions from './getCompanionOptions'
-=======
 import * as http from 'http'
 import * as crypto from 'crypto'
 import { Router, Request, Response } from 'express'
 import * as companion from '@uppy/companion'
 import * as genUuid from 'uuid'
 import * as bodyParser from 'body-parser'
->>>>>>> b47c642f
 
 import config from '../../utils/config'
 
 function signUuid(uuid: string) {
-<<<<<<< HEAD
-  const hmac = crypto.createHmac('sha1', config.upload.secret_access_key);
-  return hmac.update(uuid).digest('base64');
-=======
   const hmac = crypto.createHmac('sha1', config.aws.aws_secret_access_key)
   return hmac.update(uuid).digest('base64')
->>>>>>> b47c642f
 }
 
 /**
@@ -41,24 +26,6 @@
   res.json({ uuid, uuidSignature })
 }
 
-<<<<<<< HEAD
-export default function (httpServer?: http.Server) {
-  const options = getCompanionOptions(
-    '/dataset_upload',
-    (req: Request, filename: string, metadata: object) => {
-      const uuid = req.header('uuid')
-      if (uuid === undefined) {
-        throw new Error('uuid is not valid')
-      }
-      const uuidSignature = req.header('uuidSignature')
-      const signedUuid = signUuid(uuid)
-      if (signedUuid !== uuidSignature) {
-        throw new Error('uuid is not valid')
-      }
-      return `${uuid}/${filename}`
-    }
-  )
-=======
 export default function(httpServer?: http.Server) {
   const providerOptions =
       config.aws
@@ -97,7 +64,6 @@
     filePath: '/tmp',
     debug: true,
   }
->>>>>>> b47c642f
 
   const router = Router()
   router.use(bodyParser.json({ limit: '1MB' }))
