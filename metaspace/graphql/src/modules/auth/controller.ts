import { Express, Router, IRouter, Request, Response, NextFunction } from 'express';
import {callbackify} from 'util';
import * as Passport from 'passport';
import {Strategy as LocalStrategy} from 'passport-local';
import {Strategy as GoogleStrategy} from 'passport-google-oauth20';
import * as JwtSimple from 'jwt-simple';
import {Connection} from 'typeorm';

import config from '../../utils/config';
import {User} from '../user/model';
import {
  createUserCredentials,
  sendResetPasswordToken, resetPassword,
  verifyEmail, verifyPassword,
  initOperation,
  findUserByEmail, findUserByGoogleId, findUserById
} from './operation';

const getUserFromRequest = (req: Request): User | null => {
  const user = (req as any).cookieUser;
  return user ? user as User : null;
};

const preventCache = (req: Request, res: Response, next: NextFunction) => {
  res.set('Cache-Control', 'no-store, no-cache, must-revalidate');
  res.set('Pragma', 'no-cache');
  res.set('Expires', '0');
  next();
};

const configurePassport = (router: IRouter<any>) => {
  router.use(Passport.initialize({
    userProperty: 'cookieUser' // req.user is already used by the JWT
  }));
  router.use(Passport.session());

  Passport.serializeUser<User, string>(callbackify( async (user: User) => user.id));

  Passport.deserializeUser<User | false, string>(callbackify(async (id: string) => {
    return await findUserById(id, false) || false;
  }));

  router.post('/signout', preventCache, (req, res) => {
    req.logout();
    res.send('OK');
  });
  router.get('/signout', preventCache, (req, res) => {
    req.logout();
    res.redirect('/');
  });
};

export interface JwtUser extends User {
  iss: string,
  user?: User,
  sub?: string,
  iat?: number,
  exp?: number
}

const configureJwt = (router: IRouter<any>) => {
  function mintJWT(user: User | null, expSeconds: number | null = 60) {
    const nowSeconds = Math.floor(Date.now() / 1000);
    let payload;
    if (user != null) {
      const {id, name, email, role} = user;
      payload = {
        iss: 'METASPACE2020',
        user: {id, name, email, role},
        iat: nowSeconds,
        exp: expSeconds == null ? undefined : nowSeconds + expSeconds,
      };
    } else {
      payload = {
        iss: 'METASPACE2020',
        role: 'anonymous',
      };
    }
    return JwtSimple.encode(payload as JwtUser, config.jwt.secret);
  }

  // Gives a one-time token, which expires in 60 seconds.
  // (this allows small time discrepancy between different servers)
  // If we want to use longer lifetimes we need to setup HTTPS on all servers.
  router.get('/gettoken', preventCache, async (req, res, next) => {
    try {
      const user = getUserFromRequest(req);
      if (user) {
        res.send(mintJWT(user));
      } else {
        res.send(mintJWT(null));
      }
    } catch (err) {
      next(err);
    }
  });

  router.get('/getapitoken', async (req, res, next) => {
    try {
      const user = getUserFromRequest(req);
      if (user) {
        const jwt = mintJWT(user, null);
        res.send(`Your API token is: ${jwt}`);
      } else {
        res.status(401).send("Please log in before accessing this page");
      }
    } catch (err) {
      next(err);
    }
  });
};

const configureLocalAuth = (router: IRouter<any>) => {
  Passport.use(new LocalStrategy(
    {
      usernameField: 'email',
      passwordField: 'password',
    },
    callbackify(async (username: string, password: string) => {
      const user = await findUserByEmail(username);
      return user && await verifyPassword(password, user.credentials.hash) ? user : false;
    })
  ));

  router.post('/signin', function(req, res, next) {
    Passport.authenticate('local', function(err, user, info) {
      if (err) {
        next(err);
      } else if (user) {
        req.logIn(user, err => {
          if (err) {
            next();
          } else {
            res.status(200).send();
          }
        });
      } else {
        res.status(401).send();
      }
    })(req, res, next);
  })
};

const configureGoogleAuth = (router: IRouter<any>) => {
  if (config.google.client_id) {
    Passport.use(new GoogleStrategy(
      {
        clientID: config.google.client_id,
        clientSecret: config.google.client_secret,
        callbackURL: config.google.callback_url,
      },
      callbackify(async (accessToken: string, refreshToken: string, profile: any) => {
        return await findUserByGoogleId(profile.id)
          || await createUserCredentials({
            googleId: profile.id,
            name: profile.displayName,
            email: profile.emails[0].value,
          });
      })
    ));

    router.get('/google', Passport.authenticate('google', {
      scope: ['profile', 'email']
    }));

<<<<<<< HEAD
    router.get('/google/callback', Passport.authenticate('google', {
      successRedirect: '/#/datasets',
      failureRedirect: '/#/account/sign-in',
=======
    app.get('/api_auth/google/callback', Passport.authenticate('google', {
      successRedirect: '/datasets',
      failureRedirect: '/account/sign-in',
>>>>>>> e5c2f09d
    }));
  }
};

const configureCreateAccount = (router: IRouter<any>) => {
  router.post('/createaccount', async (req, res, next) => {
    try {
      const { name, email, password } = req.body;
      await createUserCredentials({ name, email, password });
      res.send(true);
    } catch (err) {
      next(err);
    }
  });

  router.get('/verifyemail', preventCache, async (req, res, next) => {
    const {email, token} = req.query;
    const user = await verifyEmail(email, token);
    if (user) {
      req.login(user, (err) => {
        if (err) {
          next(err);
        } else {
          res.cookie('flashMessage', JSON.stringify({type: 'verify_email_success'}), {maxAge: 10*60*1000});
          res.redirect('/');
        }
      });
    } else {
      res.cookie('flashMessage', JSON.stringify({type: 'verify_email_failure'}), {maxAge: 10*60*1000});
      res.redirect('/');
    }
  });
};

const configureResetPassword = (router: IRouter<any>) => {
  router.post('/sendpasswordresettoken', async (req, res, next) => {
    try {
      const { email } = req.body;
      await sendResetPasswordToken(email);
      res.send(true);
    } catch (err) {
      next(err);
    }
  });

  router.post('/validatepasswordresettoken', async (req, res, next) => {
    try {
      const { email, token } = req.body;
      const user = await findUserByEmail(email);
      if (user && user.credentials.resetPasswordToken === token) {
        res.send(true);
      } else {
        res.sendStatus(400);
      }
    } catch (err) {
      next(err);
    }
  });

  router.post('/resetpassword', async (req, res, next) => {
    try {
      const { email, token, password } = req.body;
      const userId = await resetPassword(email, password, token);
      if (userId != null) {
        req.login(userId, (err) => {
          if (err) {
            next(err);
          } else {
            res.send(true);
          }
        });
      } else {
        res.sendStatus(400);
      }
    } catch (err) {
      next(err);
    }
  });
};

export const configureAuth = async (app: Express, connection: Connection) => {
  const router = Router();
  await initOperation(connection);
  configurePassport(router);
  configureJwt(router);
  configureLocalAuth(router);
  configureGoogleAuth(router);
  // TODO: find a parameter validation middleware
  configureCreateAccount(router);
  configureResetPassword(router);
  app.use('/api_auth', router);
};<|MERGE_RESOLUTION|>--- conflicted
+++ resolved
@@ -163,15 +163,9 @@
       scope: ['profile', 'email']
     }));
 
-<<<<<<< HEAD
     router.get('/google/callback', Passport.authenticate('google', {
-      successRedirect: '/#/datasets',
-      failureRedirect: '/#/account/sign-in',
-=======
-    app.get('/api_auth/google/callback', Passport.authenticate('google', {
       successRedirect: '/datasets',
       failureRedirect: '/account/sign-in',
->>>>>>> e5c2f09d
     }));
   }
 };
