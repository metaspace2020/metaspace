--- conflicted
+++ resolved
@@ -41,36 +41,13 @@
   });
   afterEach(onAfterEach);
 
-<<<<<<< HEAD
-  const visibleMolecularDBs = `
-    query visibleMolecularDBs {
-      visibleMolecularDBs {
-        id name fullName default isPublic archived targeted description link citation group
-        { id shortName }
-      }
-    }`;
-
-  const usableMolecularDBs = `
-    query usableMolecularDBs {
-      usableMolecularDBs {
-        id name fullName default isPublic archived targeted description link citation group
-        { id shortName }
-      }
-    }`;
-
-=======
->>>>>>> 10c8c9c2
   test('Databases are sorted by name', async () => {
     await setupTestUsers([group.id]);
     await createTestUserGroup(testUser.id!, group.id, UGRO.MEMBER, true);
     await createTestMolecularDB({ name: 'xyz', groupId: group.id });
     await createTestMolecularDB({ name: 'abc', groupId: group.id });
 
-<<<<<<< HEAD
-    const result = await doQuery(visibleMolecularDBs, {});
-=======
     const result = await doQuery(allMolecularDBs, {});
->>>>>>> 10c8c9c2
 
     expect(result[0]).toMatchObject({ name: 'abc' });
     expect(result[1]).toMatchObject({ name: 'xyz' });
@@ -81,11 +58,7 @@
     await createTestUserGroup(testUser.id!, group.id, UGRO.MEMBER, true);
     const { id } = await createTestMolecularDB({ groupId: group.id });
 
-<<<<<<< HEAD
-    const result = await doQuery(visibleMolecularDBs, {}, { context: userContext });
-=======
     const result = await doQuery(allMolecularDBs, {}, { context: userContext });
->>>>>>> 10c8c9c2
 
     expect(result).toEqual([
       expect.objectContaining({ id, group: { id: group.id, shortName: group.shortName } })
@@ -97,11 +70,7 @@
     await createTestUserGroup(testUser.id!, group.id, UGRO.MEMBER, true);
     const { id } = await createTestMolecularDB({ groupId: group.id });
 
-<<<<<<< HEAD
-    const result = await doQuery(usableMolecularDBs, {}, { context: userContext });
-=======
     const result = await doQuery(allMolecularDBs, { filter: { usable: true } }, { context: userContext });
->>>>>>> 10c8c9c2
 
     expect(result).toEqual([
       expect.objectContaining({ id, group: { id: group.id, shortName: group.shortName } })
@@ -113,11 +82,7 @@
     await createTestMolecularDB({ isPublic: false, groupId: (await createTestGroup()).id });
     const { id: pubGroupId } = await createTestMolecularDB({ isPublic: true, groupId: group.id });
 
-<<<<<<< HEAD
-    const result = await doQuery(visibleMolecularDBs, {}, { context: userContext });
-=======
     const result = await doQuery(allMolecularDBs, {}, { context: userContext });
->>>>>>> 10c8c9c2
 
     expect(result).toEqual([expect.objectContaining({ id: pubGroupId } )]);
   });
@@ -127,11 +92,7 @@
     await createTestMolecularDB({ isPublic: false, groupId: (await createTestGroup()).id });
     await createTestMolecularDB({ isPublic: true, groupId: (await createTestGroup()).id });
 
-<<<<<<< HEAD
-    const result = await doQuery(usableMolecularDBs, {}, { context: userContext });
-=======
     const result = await doQuery(allMolecularDBs, { filter: { usable: true } }, { context: userContext });
->>>>>>> 10c8c9c2
 
     expect(result).toEqual([]);
   });
@@ -140,11 +101,7 @@
     await setupTestUsers();
     const { id } = await createTestMolecularDB({ groupId: group.id });
 
-<<<<<<< HEAD
-    const result = await doQuery(visibleMolecularDBs, {}, { context: adminContext });
-=======
     const result = await doQuery(allMolecularDBs, {}, { context: adminContext });
->>>>>>> 10c8c9c2
 
     expect(result).toEqual([
       expect.objectContaining({ id, group: { id: group.id, shortName: group.shortName } })
@@ -155,11 +112,7 @@
     await setupTestUsers();
     const { id } = await createTestMolecularDB({ groupId: group.id });
 
-<<<<<<< HEAD
-    const result = await doQuery(usableMolecularDBs, {}, { context: adminContext });
-=======
     const result = await doQuery(allMolecularDBs, { filter: { usable: true } }, { context: adminContext });
->>>>>>> 10c8c9c2
 
     expect(result).toEqual([
       expect.objectContaining({ id, group: { id: group.id, shortName: group.shortName } })
