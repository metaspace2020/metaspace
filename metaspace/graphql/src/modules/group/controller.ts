--- conflicted
+++ resolved
@@ -152,10 +152,7 @@
       logger.info(`Creating ${groupInput.name} group by '${user.id}' user...`);
       assertCanCreateGroup(user);
 
-<<<<<<< HEAD
       const {groupAdminEmail, ...groupInput} = groupDetails;
-=======
->>>>>>> a97ffe7a
       // TODO create inactive account for PI
       const insertRes = await connection.getRepository(GroupModel).insert(groupInput);
       const groupIdMap = insertRes.identifiers[0];
@@ -309,13 +306,8 @@
       });
 
       if (invUserGroup && [UserGroupRoleOptions.MEMBER,
-<<<<<<< HEAD
           UserGroupRoleOptions.GROUP_ADMIN].includes(invUserGroup.role)) {
-          logger.info(`User ${invUserGroup.userId} is already member of ${groupId}`)
-=======
-          UserGroupRoleOptions.PRINCIPAL_INVESTIGATOR].includes(invUserGroup.role)) {
           logger.info(`User '${invUserGroup.userId}' is already member of '${groupId}'`);
->>>>>>> a97ffe7a
       }
       else {
         invUserGroup = await userGroupRepo.save({
