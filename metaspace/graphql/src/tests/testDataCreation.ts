import * as moment from 'moment';
import {User} from '../modules/user/model';
import {Credentials} from '../modules/auth/model';
import {testEntityManager, userContext} from './graphqlTestEnvironment';
import {
  Project,
  UserProject as UserProjectModel,
  UserProjectRoleOptions as UPRO,
} from '../modules/project/model';
import {PublicationStatusOptions as PSO} from '../modules/project/PublicationStatusOptions';
import {PublicationStatus, UserGroupRole, UserProjectRole} from '../binding';
import {Dataset, DatasetProject} from '../modules/dataset/model';
import {EngineDataset} from '../modules/engine/model';
import {Group, UserGroup as UserGroupModel} from '../modules/group/model';
import {MolecularDB} from "../modules/moldb/model";

export const createTestUser = async (user?: Partial<User>): Promise<User> => {
  return (await createTestUserWithCredentials(user))[0]
};

export const createTestUserWithCredentials = async (user?: Partial<User>): Promise<[User, Credentials]> => {
  const creds = (await testEntityManager.save(Credentials, {}, {})) as Credentials;
  const userModel = await testEntityManager.save(User, {
    name: 'tester',
    role: 'user',
    credentialsId: creds.id,
    email: `${Math.random()}@example.com`,
    ...user,
  }) as User;
  return [userModel, creds];
};

export const createTestGroup = async (group?: Partial<Group>): Promise<Group> => {
  const groupDefaultFields = {
    name: 'test group',
    shortName: 'tstgrp',
    isPublic: true,
  };
  return await testEntityManager.save(Group, {...groupDefaultFields, ...group}) as Group;
};

export const createTestUserGroup = async (userId: string, groupId: string, role: UserGroupRole | null,
                                          primary: boolean): Promise<UserGroupModel | null> => {
  if (role != null) {
    return await testEntityManager.save(UserGroupModel, { userId, groupId, role, primary }) as UserGroupModel;
  } else {
    await testEntityManager.delete(UserGroupModel, { userId, groupId });
    return null;
  }
};

export const createTestProject = async (project?: Partial<Project>): Promise<Project> => {
  const projectDefaultFields = {
    name: 'test project',
    isPublic: true,
    publicationStatus: PSO.UNPUBLISHED,
    // WORKAROUND: Jest considers moment instances different if they're created from a Date vs created by moment.utc()
    // due to the presence/absense of an internal `_i` property.
    // Create from a Date() instance here so that validateBackgroundData doesn't see an invisible difference between
    // the `createTestProject` return value and the retrieved results from the database.
    createdDT: moment.utc(moment.utc().toDate()),
  };
  return await testEntityManager.save(Project, {...projectDefaultFields, ...project}) as Project;
};

export const createTestUserProject = async (userId: string, projectId: string,
                                            role: UserProjectRole | null): Promise<UserProjectModel | null> => {
  if (role != null) {
    return await testEntityManager.save(UserProjectModel, { userId, projectId, role }) as UserProjectModel;
  } else {
    await testEntityManager.delete(UserProjectModel, { userId, projectId });
    return null;
  }
};

export const createTestProjectMember = async (projectOrId: string | {id: string},
                                              role: UserProjectRole = UPRO.MEMBER) => {
  const user = await createTestUser({name: 'project member'}) as User;
  await testEntityManager.save(UserProjectModel, {
    userId: user.id,
    projectId: typeof projectOrId === 'string' ? projectOrId : projectOrId.id,
    role,
  });
  return user;
};

const genDatasetId = () => {
  const randomUnixTime = 150e10 + Math.floor(Math.random() * 10e10);
  return moment(randomUnixTime).toISOString()
    .replace(/([\d\-]+)T(\d+):(\d+):(\d+).*/, '$1_$2h$3m$4s');
};

export const createTestDataset = async (dataset: Partial<Dataset> = {}, engineDataset: Partial<EngineDataset> = {}): Promise<Dataset> => {
  const datasetId = engineDataset.id || genDatasetId();
  const datasetPromise = testEntityManager.save(Dataset, {
    id: datasetId,
    userId: userContext.getUserIdOrFail(),
    ...dataset,
  });

  await testEntityManager.save(EngineDataset, {
    id: datasetId,
    name: 'test dataset',
    uploadDt: moment.utc(),
    statusUpdateDt: moment.utc(),
    metadata: {},
    status: 'FINISHED',
    isPublic: true,
    ...engineDataset,
  });

  return (await datasetPromise) as Dataset;
};

export const createTestDatasetProject = async (publicationStatus: PublicationStatus): Promise<DatasetProject> => {
  const dataset = await createTestDataset(),
    project = await createTestProject({ publicationStatus });
  const datasetProjectPromise = testEntityManager.save(DatasetProject, {
    projectId: project.id,
    datasetId: dataset.id,
<<<<<<< HEAD
    approved: true,
    publicationStatus
  });
  return dataset;
};

export const createTestMolecularDB = async (molecularDb: Partial<MolecularDB> = {}): Promise<MolecularDB> => {
  return await testEntityManager.save(MolecularDB, {
    name: 'test-db',
    version: 'db-version',
    public: false,
    archived: false,
    fullName: 'Full database name',
    description: 'Database description',
    link: 'http://example.org',
    citation: 'citation string',
    ...molecularDb
  }) as MolecularDB;
=======
    approved: true
  } as Partial<DatasetProject>);
  return (await datasetProjectPromise) as DatasetProject;
>>>>>>> 3b4f0cdf
};<|MERGE_RESOLUTION|>--- conflicted
+++ resolved
@@ -118,11 +118,9 @@
   const datasetProjectPromise = testEntityManager.save(DatasetProject, {
     projectId: project.id,
     datasetId: dataset.id,
-<<<<<<< HEAD
-    approved: true,
-    publicationStatus
-  });
-  return dataset;
+    approved: true
+  } as Partial<DatasetProject>);
+  return (await datasetProjectPromise) as DatasetProject;
 };
 
 export const createTestMolecularDB = async (molecularDb: Partial<MolecularDB> = {}): Promise<MolecularDB> => {
@@ -137,9 +135,4 @@
     citation: 'citation string',
     ...molecularDb
   }) as MolecularDB;
-=======
-    approved: true
-  } as Partial<DatasetProject>);
-  return (await datasetProjectPromise) as DatasetProject;
->>>>>>> 3b4f0cdf
 };