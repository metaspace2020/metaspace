const bodyParser = require('body-parser'),
  compression = require('compression'),
  config = require('config'),
  express = require('express'),
  session = require('express-session'),
  connectRedis = require('connect-redis'),
  {graphqlExpress, graphiqlExpress} = require('apollo-server-express'),
  jwt = require('express-jwt'),
  cors = require('cors'),
  {makeExecutableSchema, addResolveFunctionsToSchema, addErrorLoggingToSchema, addMockFunctionsToSchema} = require('graphql-tools'),
  {mergeTypes} = require('merge-graphql-schemas'),
  {maskErrors} = require('graphql-errors'),
  {promisify} = require('util'),
  readFile = promisify(require("fs").readFile);

const { createImgServerAsync } = require('./imageUpload.js'),
  { configureAuth } = require('./src/modules/auth'),
  Resolvers = require('./resolvers'),
  { logger, initDBConnection } = require('./utils');

// subscriptions setup
const http = require('http'),
      { execute, subscribe } = require('graphql'),
      { SubscriptionServer } = require('subscriptions-transport-ws');

let wsServer = http.createServer((req, res) => {
  res.writeHead(404);
  res.end();
});


const configureSession = (app) => {
  let sessionStore = undefined;
  if (config.redis.host) {
    const RedisStore = connectRedis(session);
    sessionStore = new RedisStore(config.redis);
  }

  app.use(session({
    store: sessionStore,
    secret: config.cookie.secret,
    saveUninitialized: true,
    resave: false,
    cookie: { maxAge: 30 * 24 * 60 * 60 * 1000 }, // 1 month
    name: 'api.sid',
  }));
};

async function createHttpServerAsync(config) {
  let app = express();
  let httpServer = http.createServer(app);

<<<<<<< HEAD
  return initSchema()
    .then(async () => {
      return mergeTypes([
        await readFile('schema.graphql', 'utf8'),
        await readFile('schemas/user.graphql', 'utf8'),
        await readFile('schemas/group.graphql', 'utf8'),
        await readFile('schemas/project.graphql', 'utf8'),
      ]);
    })
    .then((mergedSchema) => {
      const schema = makeExecutableSchema({typeDefs: mergedSchema});
      addResolveFunctionsToSchema(schema, Resolvers);
      addErrorLoggingToSchema(schema, logger);

      if (config.features.graphqlMocks) {
        // TODO: Remove this when it's no longer needed for demoing
        // TODO: Add test that runs assertResolveFunctionsPresent against schema + resolvers
        addMockFunctionsToSchema({
          schema,
          preserveResolvers: true,
          mocks: {
            // Make IDs somewhat deterministic
            ID: (source, args, context, info) => {
              let idx = 0;
              let cur = info.path;
              while (cur != null) {
                if (/[0-9]+/.test(cur.key)) {
                  idx = cur.key;
                  break;
                }
                cur = cur.prev;
              }
              return `${info.parentType.name}_${idx}`
            },
=======
  const mergedSchema = mergeTypes([
    await readFile('schema.graphql', 'utf8'),
    await readFile('schemas/user.graphql', 'utf8'),
    await readFile('schemas/group.graphql', 'utf8'),
  ]);

  const schema = makeExecutableSchema({typeDefs: mergedSchema});
  addResolveFunctionsToSchema(schema, Resolvers);
  addErrorLoggingToSchema(schema, logger);

  if (config.features.graphqlMocks) {
    // TODO: Remove this when it's no longer needed for demoing
    // TODO: Add test that runs assertResolveFunctionsPresent against schema + resolvers
    addMockFunctionsToSchema({
      schema,
      preserveResolvers: true,
      mocks: {
        // Make IDs somewhat deterministic
        ID: (source, args, context, info) => {
          let idx = 0;
          let cur = info.path;
          while (cur != null) {
            if (/[0-9]+/.test(cur.key)) {
              idx = cur.key;
              break;
            }
            cur = cur.prev;
>>>>>>> 6c7d03a8
          }
          return `${info.parentType.name}_${idx}`
        },
      }
    });
  }

  if (process.env.NODE_ENV !== 'development') {
    maskErrors(schema);
  }

  app.use(cors());
  app.use(compression());
  app.use(jwt({
    secret: config.jwt.secret,
    // issuer: config.jwt.issuer, // TODO: Add issuer to config so that it can be validated
    credentialsRequired: false,
  }));
  app.use('/graphql',
      bodyParser.json({type: '*/*'}),
      graphqlExpress(req => ({
        schema,
        context: req
      })));
  app.use('/graphiql', graphiqlExpress({
    endpointURL: '/graphql',
    subscriptionsEndpoint: config.websocket_public_url,
  }));

  if (config.features.newAuth) {
    app.use(bodyParser.json());
    configureSession(app);
    await configureAuth(app);
  }

  app.use(function (err, req, res, next) {
    res.status(err.status || 500);
    logger.error(err.stack);
    res.json({
      message: err.message
    });
  });

  httpServer.listen(config.port);

  wsServer.listen(config.ws_port, (err) => {
    if (err) {
      logger.error('Could not start WebSocket server', err)
    }
    logger.info(`WebSocket server is running on ${config.ws_port} port...`);
    SubscriptionServer.create({execute, subscribe, schema}, {
      server: wsServer,
      path: '/graphql',
    });
  });

  logger.info(`SM GraphQL is running on ${config.port} port...`);

  return httpServer;
}

if (process.argv[1].endsWith('server.js')) {
  createHttpServerAsync(config)
    .catch(e => {
      logger.error(e);
    });
  createImgServerAsync(config, initDBConnection());
}

module.exports = {createHttpServerAsync, wsServer}; // for testing<|MERGE_RESOLUTION|>--- conflicted
+++ resolved
@@ -50,47 +50,12 @@
   let app = express();
   let httpServer = http.createServer(app);
 
-<<<<<<< HEAD
-  return initSchema()
-    .then(async () => {
-      return mergeTypes([
+  const mergedSchema = mergeTypes([
         await readFile('schema.graphql', 'utf8'),
         await readFile('schemas/user.graphql', 'utf8'),
         await readFile('schemas/group.graphql', 'utf8'),
         await readFile('schemas/project.graphql', 'utf8'),
       ]);
-    })
-    .then((mergedSchema) => {
-      const schema = makeExecutableSchema({typeDefs: mergedSchema});
-      addResolveFunctionsToSchema(schema, Resolvers);
-      addErrorLoggingToSchema(schema, logger);
-
-      if (config.features.graphqlMocks) {
-        // TODO: Remove this when it's no longer needed for demoing
-        // TODO: Add test that runs assertResolveFunctionsPresent against schema + resolvers
-        addMockFunctionsToSchema({
-          schema,
-          preserveResolvers: true,
-          mocks: {
-            // Make IDs somewhat deterministic
-            ID: (source, args, context, info) => {
-              let idx = 0;
-              let cur = info.path;
-              while (cur != null) {
-                if (/[0-9]+/.test(cur.key)) {
-                  idx = cur.key;
-                  break;
-                }
-                cur = cur.prev;
-              }
-              return `${info.parentType.name}_${idx}`
-            },
-=======
-  const mergedSchema = mergeTypes([
-    await readFile('schema.graphql', 'utf8'),
-    await readFile('schemas/user.graphql', 'utf8'),
-    await readFile('schemas/group.graphql', 'utf8'),
-  ]);
 
   const schema = makeExecutableSchema({typeDefs: mergedSchema});
   addResolveFunctionsToSchema(schema, Resolvers);
@@ -113,7 +78,6 @@
               break;
             }
             cur = cur.prev;
->>>>>>> 6c7d03a8
           }
           return `${info.parentType.name}_${idx}`
         },
