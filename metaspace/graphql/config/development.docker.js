--- conflicted
+++ resolved
@@ -8,13 +8,8 @@
 config.log.level = 'debug'
 
 config.defaults = {
-<<<<<<< HEAD
-  adducts: { "+": ["+H", "+Na", "+K"], "-": ["-H", "+Cl"] }
-};
-=======
   adducts: { '+': ['+H', '+Na', '+K'], '-': ['-H', '+Cl'] },
 }
->>>>>>> b47c642f
 
 config.upload = {
   endpoint: "http://localhost:9000",
@@ -68,16 +63,12 @@
 config.jwt.secret = 'secret'
 config.jwt.algorithm = 'HS256'
 
-<<<<<<< HEAD
-config.sentry = null;
-=======
 config.aws = {
   aws_access_key_id: '',
   aws_secret_access_key: '',
   aws_region: 'eu-west-1',
 }
 config.sentry = null
->>>>>>> b47c642f
 
 config.features = {
   graphqlMocks: false,
