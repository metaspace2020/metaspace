import { mzFilterPrecision } from '../lib/util';
import { decodeParams, decodeSettings, getLevel } from '../modules/Filters';
import config from '../lib/config';

/** For filters where empty string is a valid client-side value that must be converted to empty string for the API */
const noneToEmptyString = s => s === 'none' ? '' : s;

export default {
  filterLevel(state) {
    return getLevel(state.route.path);
  },

  filter(state) {
    return decodeParams(state.route, state.filterLists);
  },

  settings(state) {
    return decodeSettings(state.route);
  },

  ftsQuery(state, getters) {
    return getters.filter.simpleQuery;
  },

  gqlAnnotationFilter(state, getters) {
    const filter = getters.filter;
    const colocalizationAlgo = getters.settings.annotationView.colocalizationAlgo;

    const f = {
      compoundQuery: filter.compoundName,
      chemMod: noneToEmptyString(filter.chemMod),
      neutralLoss: noneToEmptyString(filter.neutralLoss),
      adduct: filter.adduct,
      fdrLevel: filter.fdrLevel,
      colocalizedWith: filter.colocalizedWith,
      // Only include colocalizationAlgo if there is another filter that uses it. Otherwise the annotations list
      // refreshes unnecessarily when changing algorithm.
      colocalizationAlgo: filter.colocalizedWith || filter.colocalizationSamples ? colocalizationAlgo : null,
      colocalizationSamples: filter.colocalizationSamples,
      offSample: filter.offSample == null ? undefined : !!filter.offSample,
    };

    if (!config.features.neutral_losses && !config.features.advanced_ds_config) {
      f.hasNeutralLoss = false;
    }

    if (!config.features.chem_mods && !config.features.advanced_ds_config) {
      f.hasChemMod = false;
    }

    if (!config.features.all_adducts) {
      f.hasHiddenAdduct = false;
    }

    if (filter.minMSM)
      f.msmScoreFilter = { min: filter.minMSM, max: 1.0 };

    if (filter.mz) {
      const mz = parseFloat(filter.mz),
        deltamz = parseFloat(mzFilterPrecision(mz));
      f.mzFilter = {
        min: mz - deltamz,
        max: mz + deltamz
      };
    }

    f.databaseId = filter.database

    return f;
  },

  gqlDatasetFilter(state, getters) {
    const filter = getters.filter;
    const { group, project, submitter, datasetIds, polarity,
      organism, organismPart, condition, growthConditions,
      ionisationSource, analyzerType, maldiMatrix, metadataType,
      compoundName } = filter;
    const level = getters.filterLevel;
    const hasAnnotationMatching = level === 'dataset' && compoundName ? { compoundQuery: compoundName } : undefined;
    return {
      group: group,
      project: project,
      submitter: submitter,

      // temporary workaround because of array-related bugs in apollo-client
      ids: datasetIds ? datasetIds.join("|") : null,

      organism,
      organismPart,
      condition,
      growthConditions,
      ionisationSource,
      maldiMatrix,
      analyzerType,
      polarity: polarity ? polarity.toUpperCase() : null,
      metadataType,
      hasAnnotationMatching,
    }
  },

  gqlColocalizationFilter(state, getters) {
    const { datasetIds, colocalizedWith, database, fdrLevel } = getters.filter;
    const colocalizationAlgo = getters.settings.annotationView.colocalizationAlgo;
    if (datasetIds && !datasetIds.includes('|') && colocalizedWith != null && database != null && fdrLevel != null) {
<<<<<<< HEAD
      return {
        colocalizedWith,
        colocalizationAlgo,
        databaseId: database,
        fdrLevel
      };
=======
      return { colocalizedWith, colocalizationAlgo, databaseId: database, fdrLevel };
>>>>>>> 16e46419
    } else {
      return null;
    }
  },
}<|MERGE_RESOLUTION|>--- conflicted
+++ resolved
@@ -102,16 +102,7 @@
     const { datasetIds, colocalizedWith, database, fdrLevel } = getters.filter;
     const colocalizationAlgo = getters.settings.annotationView.colocalizationAlgo;
     if (datasetIds && !datasetIds.includes('|') && colocalizedWith != null && database != null && fdrLevel != null) {
-<<<<<<< HEAD
-      return {
-        colocalizedWith,
-        colocalizationAlgo,
-        databaseId: database,
-        fdrLevel
-      };
-=======
       return { colocalizedWith, colocalizationAlgo, databaseId: database, fdrLevel };
->>>>>>> 16e46419
     } else {
       return null;
     }
