/* eslint-disable camelcase */
import { defaultsDeep } from 'lodash-es'
import { getLocalStorage, removeLocalStorage, setLocalStorage } from './localStorage'
import { MAX_MOL_DBS_EXT, MAX_MOL_DBS } from './constants'
// @ts-ignore
import fileConfig from '../clientConfig.json'

interface Features {
  coloc: boolean
  ignore_ibd_size: boolean
  enrichment: boolean
  show_dataset_overview: boolean
  metabo_enrich: boolean
  imzml_browser: boolean
  detectability: boolean
  roi: boolean
  tic: boolean
  custom_cols: boolean
  ion_thumbs: boolean
  off_sample: boolean
  off_sample_col: boolean // Not a "feature" - just shows an extra column for debugging
  new_feature_popups: boolean
  optical_transform: boolean
  ignore_pixel_aspect_ratio: boolean
  all_dbs: boolean
  all_adducts: boolean
  neutral_losses: boolean
  neutral_losses_new_ds: boolean // False prevents neutral losses being set on the first upload
  chem_mods: boolean
  advanced_ds_config: boolean
  v2: boolean
  isomers: boolean
  isobars: boolean
  moldb_mgmt: boolean
  moldb_limit_ext: boolean
  multiple_ion_images: boolean
  lock_intensity: boolean
  lithops: boolean
  raw_fdr: boolean
}

interface ClientConfig {
  graphqlUrl: string | null
  wsGraphqlUrl: string | null
  companionUrl: string | null
  imageStorage?: string | null
  appointment_url?: string | null

  google_client_id: string
  recaptcha_site_key: string
  stripe_pub: string
  order_service_url: string

  sentry: null | {
    dsn: string
    environment?: string
    release?: string
  }
  metadataTypes: string[]
  features: Features
  urls: {
    terms: string
    privacy: string
    dpa: string
  }
}

const defaultConfig: ClientConfig = {
  graphqlUrl: null,
  wsGraphqlUrl: null,
  companionUrl: null,
  google_client_id: '',
  recaptcha_site_key: '',
  stripe_pub: '',
  order_service_url: 'http://localhost:3003/',
  sentry: null,
  metadataTypes: ['ims'],
<<<<<<< HEAD
  urls: {
    terms: '',
    privacy: '',
    dpa: '',
  },
=======
  appointment_url: '',
>>>>>>> 862f20b9
  features: {
    coloc: true,
    ignore_ibd_size: false,
    enrichment: true,
    show_dataset_overview: true,
    metabo_enrich: false,
    imzml_browser: true,
    detectability: true,
    roi: true,
    tic: true,
    custom_cols: true,
    ion_thumbs: true,
    off_sample: true,
    off_sample_col: false,
    new_feature_popups: true,
    optical_transform: true,
    ignore_pixel_aspect_ratio: false,
    all_dbs: false,
    all_adducts: true,
    neutral_losses: true,
    neutral_losses_new_ds: true,
    chem_mods: true,
    advanced_ds_config: false,
    v2: true,
    isomers: true,
    isobars: true,
    moldb_mgmt: true,
    moldb_limit_ext: false,
    multiple_ion_images: true,
    lock_intensity: false,
    lithops: true,
    raw_fdr: false,
  },
}

const FEATURE_STORAGE_KEY = 'featureFlags'

const config = defaultsDeep({}, fileConfig, defaultConfig) as ClientConfig

export const updateConfigFromQueryString = () => {
  if (typeof window !== 'undefined') {
    // hackily parse the querystring because vue-router hasn't initialized yet and IE doesn't support the
    // URLSearchParams class that can do this properly
    const queryStringFeatures = (window.location.search || '')
      .substring(1)
      .split('&')
      .filter((part) => part.startsWith('feat='))
      .map((features) => features.substring('feat='.length).split(','))
      .reduce((a, b) => a.concat(b), [])

    const overrides: Partial<Features> = {}
    if (queryStringFeatures.includes('reset')) {
      removeLocalStorage(FEATURE_STORAGE_KEY)
    } else {
      Object.assign(overrides, getLocalStorage(FEATURE_STORAGE_KEY))
    }

    queryStringFeatures.forEach((feat) => {
      const val = !feat.startsWith('-')
      const key = val ? feat : feat.substring(1)
      if (key !== 'reset' && key !== 'save') {
        overrides[key as keyof Features] = val
      }
    })

    Object.assign(config.features, overrides)

    if (queryStringFeatures.includes('save')) {
      setLocalStorage(FEATURE_STORAGE_KEY, overrides)
    }
  }
}

export const replaceConfigWithDefaultForTests = () => {
  Object.assign(config, defaultConfig)
}

interface Limits {
  maxMolDBs: number
}

export const limits: Limits = {
  get maxMolDBs() {
    return config.features.moldb_limit_ext ? MAX_MOL_DBS_EXT : MAX_MOL_DBS
  },
}

export default config<|MERGE_RESOLUTION|>--- conflicted
+++ resolved
@@ -75,15 +75,12 @@
   order_service_url: 'http://localhost:3003/',
   sentry: null,
   metadataTypes: ['ims'],
-<<<<<<< HEAD
+  appointment_url: '',
   urls: {
     terms: '',
     privacy: '',
     dpa: '',
   },
-=======
-  appointment_url: '',
->>>>>>> 862f20b9
   features: {
     coloc: true,
     ignore_ibd_size: false,
