--- conflicted
+++ resolved
@@ -1,14 +1,5 @@
 <template>
-<<<<<<< HEAD
-  <div class="main-content">
-    <div class="upload-page-wrapper">
-      <div id="upload-page" v-if="!enableUploads">
-        <div id="maintenance-message">
-          Uploading is temporarily disabled so that we can safely update the website.
-          <br/>
-          Please wait a few hours and reload the page. Thank you for understanding!
-        </div>
-=======
+
   <div id="upload-page" v-if="!enableUploads">
     <div id="maintenance-message">
       Uploading is temporarily disabled so that we can safely update the website.
@@ -32,7 +23,6 @@
     <div id="upload-left-pane">
       <div id="filter-panel-container">
         <filter-panel level="upload"></filter-panel>
->>>>>>> 95cfc596
       </div>
 
       <div id="upload-page" v-else-if="!isSignedIn">
@@ -130,24 +120,22 @@
    created() {
      this.$store.commit('updateFilter', this.$store.getters.filter);
    },
-<<<<<<< HEAD
-
-=======
-   async mounted() {
-     const {query} = this.$store.state.route;
-     if (query['first-time'] !== undefined)
-       this.introIsHidden = false;
-
-     await tokenAutorefresh.waitForAuth();
-     if (!this.isSignedIn && this.features.newAuth) {
-       this.$store.commit('account/showDialog', {
-         dialog: 'signIn',
-         dialogCloseRedirect: '/',
-         loginSuccessRedirect: '/upload',
-       });
-     }
-   },
->>>>>>> 95cfc596
+
+ async mounted() {
+   const {query} = this.$store.state.route;
+   if (query['first-time'] !== undefined)
+     this.introIsHidden = false;
+
+   await tokenAutorefresh.waitForAuth();
+   if (!this.isSignedIn && this.features.newAuth) {
+     this.$store.commit('account/showDialog', {
+       dialog: 'signIn',
+       dialogCloseRedirect: '/',
+       loginSuccessRedirect: '/upload',
+     });
+   }
+ },
+
    data() {
      return {
        fineUploaderConfig: config.fineUploader,
