--- conflicted
+++ resolved
@@ -125,18 +125,6 @@
 
    apollo: {
      $subscribe: {
-<<<<<<< HEAD
-       datasetDeleted: {
-         query: gql`subscription DD {
-           datasetDeleted { datasetId }
-         }`,
-         result(data) {
-           this.refetchList();
-         }
-       },
-
-=======
->>>>>>> cab518eb
        datasetStatusUpdated: {
          query: gql`subscription DS {
            datasetStatusUpdated {
@@ -153,28 +141,6 @@
            }
          }`,
          result(data) {
-<<<<<<< HEAD
-           const {
-             id, name, status, submitter, institution
-           } = data.datasetStatusUpdated.dataset;
-           const who = `${submitter.name} ${submitter.surname} (${institution})`;
-           const statusMap = {
-             FINISHED: 'success',
-             QUEUED: 'info',
-             STARTED: 'info',
-             FAILED: 'warning'
-           };
-           let message = '';
-           if (status == 'FINISHED')
-             message = `Processing of dataset ${name} is finished!`;
-           else if (status == 'FAILED')
-             message = `Something went wrong with dataset ${name} :(`;
-           else if (status == 'QUEUED')
-             message = `Dataset ${name} has been submitted to query by ${who}`;
-           else if (status == 'STARTED')
-             message = `Started processing dataset ${name}`;
-           this.$notify({ message, type: statusMap[status] });
-=======
            if (data.datasetStatusUpdated.dataset != null) {
              const {name, status, submitter, institution} = data.datasetStatusUpdated.dataset;
              const who = `${submitter.name} ${submitter.surname} (${institution})`;
@@ -195,7 +161,6 @@
                message = `Started processing dataset ${name}`;
              this.$notify({ message, type: statusMap[status] });
            }
->>>>>>> cab518eb
 
            this.refetchList();
          }
