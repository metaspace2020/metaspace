<template>
  <tag-filter :name="name" :removable="removable"
              @destroy="destroy">
    <el-select slot="edit"
<<<<<<< HEAD
               :filterable="filterable" :clearable="clearable" v-model="value2">
      <el-option v-for="(item, idx) in options"
                 v-html="formatOption(item)" :value="item" :key="idx">
=======
               :filterable="filterable" :clearable="clearable" :value="value" @change="onChange">
      <el-option v-for="item in options"
                 :label="formatOption(item)" :value="item" :key="item">
>>>>>>> cab518eb
      </el-option>
    </el-select>

    <span slot="show" class="tf-value-span">
      <span v-if="value" v-html="formatValue(value)"></span>
      <span v-else>
        (any)
      </span>
    </span>
  </tag-filter>
</template>

<script lang="ts">
 import TagFilter from './TagFilter.vue';
 import Vue, { ComponentOptions } from 'vue';

 type Option = string | number;

 export default Vue.extend({
   name: 'single-select-filter',
   components: {
     TagFilter
   },
   model: {
     prop: 'value',
     event: 'change'
   },
   props: {
     name: String,
     options: Array,
     value: [String, Number, Object],
     optionFormatter: Function,
     valueFormatter: Function,
     clearable: {type: Boolean, default: false},
     removable: {type: Boolean, default: true},
     filterable: {type: Boolean, default: true}
   },
   methods: {
     onChange(val: Option) {
       this.$emit('change', val);
     },
     formatOption(option: Option): string {
       if (this.optionFormatter)
         return this.optionFormatter(option);
       else
         return option + '';
     },

     formatValue(value: Option): string {
       if (this.valueFormatter)
         return this.valueFormatter(value);
       else
         return value + '';
     },

     destroy(): void {
       this.$emit('destroy');
     }
   }
 })
</script><|MERGE_RESOLUTION|>--- conflicted
+++ resolved
@@ -2,15 +2,9 @@
   <tag-filter :name="name" :removable="removable"
               @destroy="destroy">
     <el-select slot="edit"
-<<<<<<< HEAD
-               :filterable="filterable" :clearable="clearable" v-model="value2">
+               :filterable="filterable" :clearable="clearable" :value="value" @change="onChange">
       <el-option v-for="(item, idx) in options"
                  v-html="formatOption(item)" :value="item" :key="idx">
-=======
-               :filterable="filterable" :clearable="clearable" :value="value" @change="onChange">
-      <el-option v-for="item in options"
-                 :label="formatOption(item)" :value="item" :key="item">
->>>>>>> cab518eb
       </el-option>
     </el-select>
 
