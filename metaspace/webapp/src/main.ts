import Vue from 'vue';

import * as config from './clientConfig.json';
import * as Raven from 'raven-js';
import * as RavenVue from 'raven-js/plugins/vue';
if(config.ravenDsn != null && config.ravenDsn !== '') {
  Raven.config(config.ravenDsn)
       .addPlugin(RavenVue, Vue)
       .install();
}

import VueApollo from 'vue-apollo';
import apolloClient from './graphqlClient';
Vue.use(VueApollo);

const apolloProvider = new VueApollo({
  defaultClient: apolloClient
})

import ElementUI from 'element-ui';
import './element-variables.scss';
import locale from 'element-ui/lib/locale/lang/en';
Vue.use(ElementUI, { locale });

import store from './store';
import router from './router';
import { sync } from 'vuex-router-sync';
sync(store, router);

import App from './App.vue';

const isProd = process.env.NODE_ENV === 'production';

import VueAnalytics from 'vue-analytics';
import { setErrorNotifier } from './lib/reportError'

Vue.use(VueAnalytics, {
  id: 'UA-73509518-1',
  router,
  autoTracking: {
    exception: isProd // disabled in dev because it impairs "break on uncaught exception"
  },
  debug: {
<<<<<<< HEAD
    enabled: false,
=======
    // enabled: !isProd,
>>>>>>> 95cfc596
    sendHitTask: isProd
  }
});

Vue.config.devtools = process.env.NODE_ENV === 'development';
Vue.config.performance = process.env.NODE_ENV === 'development';

const app = new Vue({
  el: '#app',
  render: h => h(App),
    /*
  renderError (h, err) {
    return h('pre', { style: { color: 'red' }}, err.stack)
  },
  */
  store,
  router,
  provide: apolloProvider.provide(),
});

setErrorNotifier(app.$notify);

import tokenAutorefresh from './tokenAutorefresh'
tokenAutorefresh.addJwtListener((jwt, payload) => store.commit('setUser', payload));<|MERGE_RESOLUTION|>--- conflicted
+++ resolved
@@ -41,11 +41,7 @@
     exception: isProd // disabled in dev because it impairs "break on uncaught exception"
   },
   debug: {
-<<<<<<< HEAD
-    enabled: false,
-=======
     // enabled: !isProd,
->>>>>>> 95cfc596
     sendHitTask: isProd
   }
 });
