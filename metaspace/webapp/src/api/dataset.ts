import gql from 'graphql-tag';

// Prefixing these with `Gql` because differently-cased variants are used elsewhere
export type GqlPolarity = 'POSITIVE' | 'NEGATIVE';
export type GqlJobStatus = 'NEW' | 'QUEUED' | 'ANNOTATING' | 'INDEXING' | 'FINISHED' | 'FAILED';

export interface DatasetDetailItem {
  id: string;
  name: string;
  submitter: {
    id: string | null;
    name: string;
  };
  polarity: GqlPolarity;
  ionisationSource: string;
  analyzer: {
    type: string;
    resolvingPower: number;
  };
  organism: string | null;
  organismPart: string | null;
  condition: string | null;
  growthConditions: string | null;
  metadataJson: string;
  isPublic: Boolean;
  molDBs: string[];
  status: GqlJobStatus | null;
  metadataType: string;
  fdrCounts: {
    dbName: string;
    levels: number[];
    counts: number[];
  };
  opticalImage: string;
}

export const datasetDetailItemFragment =
  gql`fragment DatasetDetailItem on Dataset {
    id
    name
    submitter {
      id
      name
      email
    }
<<<<<<< HEAD
    principalInvestigator { name }
    group { id name shortName }
=======
    principalInvestigator { name email }
    group { id name }
>>>>>>> 175a9260
    projects { id name }
    polarity
    ionisationSource
    analyzer {
      type
      resolvingPower(mz: 400)
    }
    organism
    organismPart
    condition
    growthConditions
    metadataJson
    isPublic
    molDBs
    status
    metadataType
    fdrCounts(inpFdrLvls: $inpFdrLvls, checkLvl: $checkLvl) {
      dbName
      levels
      counts
    }
    opticalImage
  }`;

export const datasetDetailItemsQuery =
  gql`query GetDatasets($dFilter: DatasetFilter, $query: String, $inpFdrLvls: [Int!]!, $checkLvl: Int!) {
    allDatasets(offset: 0, limit: 100, filter: $dFilter, simpleQuery: $query) {
      ...DatasetDetailItem
    }
  }
  ${datasetDetailItemFragment}
  `;

export const datasetCountQuery =
  gql`query CountDatasets($dFilter: DatasetFilter, $query: String) {
    countDatasets(filter: $dFilter, simpleQuery: $query)
  }`;

export interface DatasetListItem {
  id: string;
  name: string;
  uploadDT: string;
}

export const datasetListItemsQuery =
  gql`query GetDatasets($dFilter: DatasetFilter, $query: String) {
    allDatasets(offset: 0, limit: 100, filter: $dFilter, simpleQuery: $query) {
      id
      name
      uploadDT
    }
  }`;

export const opticalImageQuery =
    gql`query ($datasetId: String!, $zoom: Float!) {
    opticalImageUrl(datasetId: $datasetId, zoom: $zoom)
  }`;

export const rawOpticalImageQuery =
    gql`query Q($ds_id: String!) {
    rawOpticalImage(datasetId: $ds_id) {
      url
      transform
    }
  }`;

export const thumbnailOptImageQuery =
    gql`query ($datasetId: String!) {
      thumbnailImage(datasetId: $datasetId) 
  }`;

export const createDatasetQuery =
  gql`mutation ($input: DatasetCreateInput!) {
      createDataset(input: $input, priority: 1)
  }`;

export const deleteDatasetQuery =
  gql`mutation ($id: String!) {
    deleteDataset(id: $id)
  }`;

export const addOpticalImageQuery =
  gql`mutation ($imageUrl: String!,
                $datasetId: String!, $transform: [[Float]]!) {
    addOpticalImage(input: {datasetId: $datasetId,
                            imageUrl: $imageUrl, transform: $transform})
  }`;

export const deleteOpticalImageQuery =
  gql`mutation ($id: String!) {
    deleteOpticalImage(datasetId: $id)
  }`;

export const msAcqGeometryQuery =
  gql`query ($datasetId: String!) {
    dataset(id: $datasetId) {
      id
      acquisitionGeometry
    }
  }`;

export const datasetVisibilityQuery =
  gql`query DatasetVisibility($id: String!) {
     datasetVisibility: dataset(id: $id) {
       id
       submitter { id name }
       group { id name }
       projects { id name }
     }
   }`;

export interface DatasetVisibilityResult {
  id: string;
  submitter: { id: string, name: string };
  group: { id: string, name: string } | null;
  projects: { id: string, name: string }[] | null;
}

export const datasetStatusUpdatedQuery = gql`subscription DS {
  datasetStatusUpdated {
    dataset {
      id
      name
      status
      submitter { id name }
      principalInvestigator { name }
      group { id name shortName }
      projects { id name }
      isPublic
    }
  }
}`<|MERGE_RESOLUTION|>--- conflicted
+++ resolved
@@ -43,13 +43,8 @@
       name
       email
     }
-<<<<<<< HEAD
-    principalInvestigator { name }
+    principalInvestigator { name email }
     group { id name shortName }
-=======
-    principalInvestigator { name email }
-    group { id name }
->>>>>>> 175a9260
     projects { id name }
     polarity
     ionisationSource
