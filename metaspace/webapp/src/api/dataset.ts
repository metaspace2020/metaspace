--- conflicted
+++ resolved
@@ -23,13 +23,9 @@
       growthConditions
       metadataJson
       status
-<<<<<<< HEAD
       metadataType
-      fdrCounts(inpFdrLvls: $inpFdrLvls) {
-=======
       fdrCounts(inpFdrLvls: $inpFdrLvls, checkLvl: $checkLvl) {
         dbName
->>>>>>> c1c4d51d
         levels
         counts
       }
