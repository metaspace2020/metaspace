--- conflicted
+++ resolved
@@ -13,207 +13,11 @@
       />
     </div>
 
-<<<<<<< HEAD
-    <div class="ds-info">
-      <div class="ds-item-line flex">
-        <!-- title is set to make it easier to see overflowing datasets' names by hovering over the name -->
-        <span
-          :title="formatDatasetName"
-          class="font-bold truncate"
-        >{{ formatDatasetName }}</span>
-        <el-popover
-          v-if="!dataset.isPublic"
-          class="ml-1"
-          trigger="hover"
-          placement="top"
-          @show="loadVisibility"
-        >
-          <div v-loading="visibilityText == null">
-            {{ visibilityText }}
-          </div>
-          <i
-            slot="reference"
-            class="el-icon-lock"
-          />
-        </el-popover>
-      </div>
-
-      <div class="ds-item-line text-gray-700">
-        <span
-          class="ds-add-filter"
-          title="Filter by species"
-          @click="addFilter('organism')"
-        >
-          {{ formatOrganism }}</span>,
-        <span
-          class="ds-add-filter"
-          title="Filter by organism part"
-          @click="addFilter('organismPart')"
-        >
-          {{ formatOrganismPart }}</span>
-
-        <span
-          class="ds-add-filter"
-          title="Filter by condition"
-          @click="addFilter('condition')"
-        >
-          ({{ formatCondition }})</span>
-      </div>
-      <div class="ds-item-line">
-        <span
-          class="ds-add-filter"
-          title="Filter by ionisation source"
-          @click="addFilter('ionisationSource')"
-        >
-          {{ dataset.ionisationSource }}</span> +
-        <span
-          class="ds-add-filter"
-          title="Filter by analyzer type"
-          @click="addFilter('analyzerType')"
-        >
-          {{ dataset.analyzer.type }}</span>,
-        <span
-          class="ds-add-filter"
-          title="Filter by polarity"
-          @click="addFilter('polarity')"
-        >
-          {{ dataset.polarity.toLowerCase() }} mode</span>,
-        RP {{ formatResolvingPower }}
-      </div>
-
-      <div class="ds-item-line">
-        Submitted <elapsed-time :date="dataset.uploadDT" /> by
-        <span
-          class="ds-add-filter"
-          title="Filter by submitter"
-          @click="addFilter('submitter')"
-        >
-          {{ formatSubmitter }}</span><!--
-          Be careful not to add empty space before the comma
-          --><span v-if="dataset.groupApproved && dataset.group">,
-          <el-dropdown
-            :show-timeout="50"
-            placement="bottom"
-            :trigger="hideGroupMenu ? 'never' : 'hover'"
-            @command="handleDropdownCommand"
-          >
-            <span
-              class="text-base text-primary cursor-pointer"
-              @click="addFilter('group')"
-            >
-              {{ dataset.group.shortName }}
-            </span>
-            <el-dropdown-menu slot="dropdown">
-              <el-dropdown-item command="filter_group">Filter by this group</el-dropdown-item>
-              <el-dropdown-item command="view_group">View group</el-dropdown-item>
-            </el-dropdown-menu>
-          </el-dropdown>
-        </span>
-      </div>
-      <div
-        v-if="dataset.status == 'FINISHED' && dataset.fdrCounts"
-        class="ds-item-line"
-      >
-        <span>
-          <router-link :to="resultsHref(dataset.fdrCounts.databaseId)">{{ formatFdrCounts() | plural('annotation', 'annotations') }}</router-link>
-          @ FDR {{ formatFdrLevel() }}% in {{ formatDbName() }}
-        </span>
-      </div>
-    </div>
-
-    <div class="ds-actions">
-      <span v-if="dataset.status == 'FINISHED'">
-        <i class="el-icon-picture" />
-        <el-popover
-          trigger="hover"
-          placement="top"
-        >
-          <div class="db-link-list">
-            <span class="text-sm text-gray-700">Select database:</span>
-            <div
-              v-for="db in dataset.databases"
-              :key="db.id"
-            >
-              <router-link :to="resultsHref(db.id)">
-                {{ db.name }}
-              </router-link>
-            </div>
-          </div>
-          <a slot="reference">Browse annotations</a>
-        </el-popover>
-        <br>
-      </span>
-
-      <span v-if="dataset.status === 'ANNOTATING'">
-        <div
-          class="striped-progressbar processing"
-          title="Processing is under way"
-        />
-      </span>
-
-      <span v-if="dataset.status === 'QUEUED'">
-        <div
-          class="striped-progressbar queued"
-          title="Waiting in the queue"
-        />
-      </span>
-
-      <div>
-        <i class="el-icon-view" />
-        <a
-          href="#"
-          @click="showMetadata"
-        >Show full metadata</a>
-      </div>
-
-      <div v-if="canEdit">
-        <i class="el-icon-edit" />
-        <router-link :to="editHref">
-          Edit metadata
-        </router-link>
-      </div>
-
-      <div
-        v-if="dataset.canDownload"
-        class="ds-download"
-      >
-        <i class="el-icon-download" />
-        <a
-          href="#"
-          @click.prevent="() => { showDownloadDialog = true }"
-        >Download</a>
-      </div>
-
-      <div
-        v-if="canDelete"
-        class="ds-delete"
-      >
-        <i class="el-icon-delete" />
-        <a
-          href="#"
-          class="text-danger"
-          @click.prevent="openDeleteDialog"
-        >Delete dataset</a>
-      </div>
-
-      <div
-        v-if="canReprocess"
-        class="ds-reprocess"
-      >
-        <i class="el-icon-refresh" />
-        <a
-          href="#"
-          class="text-danger"
-          @click.prevent="handleReprocess"
-        >Reprocess dataset</a>
-      </div>
-=======
     <DatasetItemMetadata
       :dataset="dataset"
       :metadata="metadata"
       :hide-group-menu="hideGroupMenu"
     />
->>>>>>> 6049cc16
 
     <DatasetItemActions
       :dataset="dataset"
@@ -265,49 +69,6 @@
       return Object.assign(safeJsonParse(this.dataset.metadataJson), datasetMetadataExternals)
     },
 
-<<<<<<< HEAD
-    formatOrganism() {
-      return removeUnderscores(this.dataset.organism)
-    },
-
-    formatCondition() {
-      return removeUnderscores(this.dataset.condition).toLowerCase()
-    },
-
-    formatOrganismPart() {
-      return removeUnderscores(this.dataset.organismPart).toLowerCase()
-    },
-
-    formatResolvingPower() {
-      const rpSection = this.metadata.MS_Analysis.Detector_Resolving_Power
-      const { mz, Resolving_Power: rp } = rpSection
-      return (rp / 1000).toFixed(0) + 'k @ ' + mz
-    },
-
-    canEdit() {
-      if (this.currentUser != null) {
-        if (this.currentUser.role === 'admin') {
-          return true
-        }
-        if (
-          this.currentUser.id === this.dataset.submitter.id
-          && !['QUEUED', 'ANNOTATING'].includes(this.dataset.status)
-        ) {
-          return true
-        }
-      }
-      return false
-    },
-
-    canDelete() {
-      return (
-        (this.currentUser && this.currentUser.role === 'admin')
-        || (this.canEdit && this.publicationStatus === null)
-      )
-    },
-
-=======
->>>>>>> 6049cc16
     canEditOpticalImage() {
       return this.currentUser?.role === 'admin'
         || (this.currentUser?.id === this.dataset.submitter.id && this.dataset.status === 'FINISHED')
@@ -323,131 +84,6 @@
     } catch (err) { /* Browser/test doesn't support requestAnimationFrame? */ }
     this.deferRender = false
   },
-<<<<<<< HEAD
-  apollo: {
-    datasetVisibility: {
-      query: datasetVisibilityQuery,
-      skip: true,
-      variables() {
-        return { id: this.dataset.id }
-      },
-    },
-  },
-
-  methods: {
-    resultsHref(database) {
-      const filter = Object.assign({}, this.$store.getters.filter, {
-        database,
-        datasetIds: [this.dataset.id],
-      })
-      return {
-        path: '/annotations',
-        query: Object.assign({},
-          encodeParams(filter, '/annotations', this.$store.state.filterLists),
-          { mdtype: this.dataset.metadataType }),
-      }
-    },
-
-    showMetadata(e) {
-      e.preventDefault()
-      this.showMetadataDialog = true
-    },
-
-    addFilter(field) {
-      const filter = Object.assign({}, this.$store.getters.filter)
-      if (field === 'polarity') {
-        filter.polarity = capitalize(this.dataset.polarity)
-      } else if (field === 'submitter') {
-        filter[field] = this.dataset.submitter.id
-      } else if (field === 'group') {
-        filter[field] = this.dataset.group.id
-      } else {
-        filter[field] = this.dataset[field] || this[field]
-      }
-      this.$store.commit('updateFilter', filter)
-      this.$emit('filterUpdate', filter)
-    },
-
-    async openDeleteDialog() {
-      const force = this.currentUser != null
-         && this.currentUser.role === 'admin'
-         && this.dataset.status !== 'FINISHED'
-      try {
-        const msg = `Are you sure you want to ${force ? 'FORCE-DELETE' : 'delete'} ${this.formatDatasetName}?`
-        await this.$confirm(msg, {
-          type: force ? 'warning' : null,
-          lockScroll: false,
-        })
-      } catch (cancel) {
-        return
-      }
-
-      try {
-        this.disabled = true
-        const resp = await this.$apollo.mutate({
-          mutation: deleteDatasetQuery,
-          variables: {
-            id: this.dataset.id,
-            force,
-          },
-        })
-        this.$emit('datasetMutated')
-      } catch (err) {
-        this.disabled = false
-        reportError(err, 'Deletion failed :( Please contact us at contact@metaspace2020.eu')
-      }
-    },
-
-    async handleReprocess() {
-      try {
-        this.disabled = true
-        await this.$apollo.mutate({
-          mutation: reprocessDatasetQuery,
-          variables: {
-            id: this.dataset.id,
-            force: true,
-          },
-        })
-        this.$notify.success('Dataset sent for reprocessing')
-        this.$emit('datasetMutated')
-      } catch (err) {
-        reportError(err)
-      } finally {
-        this.disabled = false
-      }
-    },
-
-    handleDropdownCommand(command) {
-      if (command.startsWith('filter_')) {
-        this.addFilter(command.substring('filter_'.length))
-      } else if (command === 'view_group') {
-        this.$router.push({
-          name: 'group',
-          params: {
-            groupIdOrSlug: this.dataset.group.id,
-          },
-        })
-      }
-    },
-
-    formatFdrLevel() {
-      return this.dataset.fdrCounts.levels.join(', ')
-    },
-
-    formatFdrCounts() {
-      return this.dataset.fdrCounts.counts.join(', ')
-    },
-
-    formatDbName() {
-      return this.dataset.fdrCounts.dbName
-    },
-
-    loadVisibility() {
-      this.$apollo.queries.datasetVisibility.start()
-    },
-  },
-=======
->>>>>>> 6049cc16
 }
 </script>
 
