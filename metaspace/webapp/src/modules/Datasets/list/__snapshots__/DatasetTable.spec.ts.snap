--- conflicted
+++ resolved
@@ -56,132 +56,10 @@
         <!----><span>
         Export to CSV
       </span></button>
-<<<<<<< HEAD
-    </div>
-    <div class="dataset-list allow-double-column">
-      <div class="dataset-item">
-        <mock-el-dialog title="Provided metadata">
-          <div class="el-row">
-            <div role="tree" class="el-tree" id="metadata-tree">
-              <div role="treeitem" tabindex="0" aria-expanded="true" draggable="false" class="el-tree-node is-expanded is-focusable">
-                <div class="el-tree-node__content" style="padding-left: 0px;"><span class="el-tree-node__expand-icon el-icon-caret-right expanded"></span>
-                  <!---->
-                  <!----><span class="el-tree-node__label">MS analysis</span></div>
-                <div role="group" aria-expanded="true" class="el-tree-node__children">
-                  <div role="treeitem" tabindex="-1" aria-expanded="true" draggable="false" class="el-tree-node is-expanded is-focusable">
-                    <div class="el-tree-node__content" style="padding-left: 18px;"><span class="el-tree-node__expand-icon el-icon-caret-right expanded"></span>
-                      <!---->
-                      <!----><span class="el-tree-node__label">Detector resolving power</span></div>
-                    <div role="group" aria-expanded="true" class="el-tree-node__children">
-                      <div role="treeitem" tabindex="-1" draggable="false" class="el-tree-node is-focusable">
-                        <div class="el-tree-node__content" style="padding-left: 36px;"><span class="el-tree-node__expand-icon el-icon-caret-right is-leaf"></span>
-                          <!---->
-                          <!----><span class="el-tree-node__label">mz: 1234</span></div>
-                        <!---->
-                      </div>
-                      <div role="treeitem" tabindex="-1" draggable="false" class="el-tree-node is-focusable">
-                        <div class="el-tree-node__content" style="padding-left: 36px;"><span class="el-tree-node__expand-icon el-icon-caret-right is-leaf"></span>
-                          <!---->
-                          <!----><span class="el-tree-node__label">Resolving power: 123456</span></div>
-                        <!---->
-                      </div>
-                    </div>
-                  </div>
-                </div>
-              </div>
-              <div role="treeitem" tabindex="-1" aria-expanded="true" draggable="false" class="el-tree-node is-expanded is-focusable">
-                <div class="el-tree-node__content" style="padding-left: 0px;"><span class="el-tree-node__expand-icon el-icon-caret-right expanded"></span>
-                  <!---->
-                  <!----><span class="el-tree-node__label">Data Management</span></div>
-                <div role="group" aria-expanded="true" class="el-tree-node__children">
-                  <div role="treeitem" tabindex="-1" draggable="false" class="el-tree-node is-focusable">
-                    <div class="el-tree-node__content" style="padding-left: 18px;"><span class="el-tree-node__expand-icon el-icon-caret-right is-leaf"></span>
-                      <!---->
-                      <!----><span class="el-tree-node__label">Submitter: allDatasets.0.submitter.name</span></div>
-                    <!---->
-                  </div>
-                  <div role="treeitem" tabindex="-1" draggable="false" class="el-tree-node is-focusable">
-                    <div class="el-tree-node__content" style="padding-left: 18px;"><span class="el-tree-node__expand-icon el-icon-caret-right is-leaf"></span>
-                      <!---->
-                      <!----><span class="el-tree-node__label">Principal Investigator: allDatasets.0.principalInvestigator.name</span></div>
-                    <!---->
-                  </div>
-                  <div role="treeitem" tabindex="-1" draggable="false" class="el-tree-node is-focusable">
-                    <div class="el-tree-node__content" style="padding-left: 18px;"><span class="el-tree-node__expand-icon el-icon-caret-right is-leaf"></span>
-                      <!---->
-                      <!----><span class="el-tree-node__label">Group: allDatasets.0.group.name</span></div>
-                    <!---->
-                  </div>
-                  <div role="treeitem" tabindex="-1" draggable="false" class="el-tree-node is-focusable">
-                    <div class="el-tree-node__content" style="padding-left: 18px;"><span class="el-tree-node__expand-icon el-icon-caret-right is-leaf"></span>
-                      <!---->
-                      <!----><span class="el-tree-node__label">Projects: allDatasets.0.projects.0.name, allDatasets.0.projects.1.name</span></div>
-                    <!---->
-                  </div>
-                </div>
-              </div>
-              <!---->
-              <div class="el-tree__drop-indicator" style="display: none;"></div>
-            </div>
-          </div>
-        </mock-el-dialog>
-        <div class="opt-image--container">
-          <div class="thumb thumb__opt">
-            <img src="allDatasets.0.thumbnailOpticalImageUrl" alt="Optical image" class="thumb--img">
-          </div>
-        </div>
-        <div class="ds-info">
-          <div class="ds-item-line">
-            <b>allDatasets.0.name</b>
-          </div>
-          <div class="ds-item-line"><span title="Filter by species" class="ds-add-filter">
-        allDatasets.0.organism</span>,
-            <span title="Filter by organism part" class="ds-add-filter">
-        alldatasets.0.organismpart</span> <span title="Filter by condition" class="ds-add-filter">
-        (alldatasets.0.condition)</span></div>
-          <div class="ds-item-line"><span title="Filter by ionisation source" class="ds-add-filter">
-        allDatasets.0.ionisationSource</span> +
-            <span title="Filter by analyzer type" class="ds-add-filter">
-        allDatasets.0.analyzer.type</span>,
-            <span title="Filter by polarity" class="ds-add-filter">
-        positive mode</span>, RP 123k @ 1234
-          </div>
-          <div class="ds-item-line" style="font-size: 15px;">
-            Submitted <span class="s-bold">????-??-??</span> at ??:?? by
-            <span title="Filter by submitter" class="ds-add-filter">
-        allDatasets.0.submitter.name</span><span>,
-        <mock-el-dropdown showtimeout="50" placement="bottom" trigger="hover"><div slot-key="default"><span class="s-group ds-add-filter">
-            allDatasets.0.group.shortName
-          </span> </div>
-          <div slot-key="dropdown">
-            <mock-el-dropdown-menu>
-              <mock-el-dropdown-item command="filter_group">Filter by this group</mock-el-dropdown-item>
-              <mock-el-dropdown-item command="view_group">View group</mock-el-dropdown-item>
-            </mock-el-dropdown-menu>
-          </div>
-          </mock-el-dropdown>
-          </span>
-        </div>
-        <!---->
-      </div>
-      <div class="ds-actions">
-        <!----><span><div title="Processing is under way" class="striped-progressbar processing"></div></span>
-        <!---->
-        <i class="el-icon-view"></i>
-        <a class="metadata-link">Show full metadata</a>
-        <!---->
-        <!---->
-        <!---->
-        <!---->
-      </div>
-    </div>
-    <div class="dataset-item odd">
-=======
     </form>
   </div>
   <div class="dataset-list allow-double-column">
     <div class="dataset-item">
->>>>>>> f0b127a5
       <mock-el-dialog title="Provided metadata">
         <div class="el-row">
           <div role="tree" class="el-tree" id="metadata-tree">
@@ -479,9 +357,9 @@
       </div>
     </div>
   </mock-el-dialog>
-  <div class="opt-image">
-    <div class="edit-opt-image-guest">
-      <img src="allDatasets.0.thumbnailOpticalImageUrl" alt="Optical image">
+  <div class="opt-image--container">
+    <div class="thumb thumb__opt">
+      <img src="allDatasets.0.thumbnailOpticalImageUrl" alt="Optical image" class="thumb--img">
     </div>
   </div>
   <div class="ds-info">
