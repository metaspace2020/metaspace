--- conflicted
+++ resolved
@@ -496,11 +496,8 @@
   ORDER_BY_TOTAL_INT: 'isotopeImages[0].totalIntensity',
   ORDER_BY_ISOMERS: 'isomers',
   ORDER_BY_ISOBARS: 'isobars',
-<<<<<<< HEAD
   ORDER_BY_MASS_ERROR: 'mzErrAbs',
-=======
   ORDER_BY_ISOMER_MOLS: 'isomerMolsCount',
->>>>>>> 822255a4
 }
 const COLUMN_TO_SORT_ORDER = invert(SORT_ORDER_TO_COLUMN)
 
@@ -1371,15 +1368,12 @@
         'minIntensity',
         'maxIntensity',
         'totalIntensity',
-<<<<<<< HEAD
         'isomers',
         'isobars',
         'mzErrAbs',
-=======
         'isomeric_mols_count',
         'isomeric_ions_count',
         'isobaric_ions_count',
->>>>>>> 822255a4
       ]
       if (includeColoc) {
         columns.push('colocalizationCoeff')
