 import { renderMolFormula } from '../../util';
 import DatasetInfo from '../../components/DatasetInfo.vue';
 import { annotationQuery } from '../../api/annotation';
 import {
  datasetVisibilityQuery,
   DatasetVisibilityResult,
  msAcqGeometryQuery,
  opticalImageQuery,
} from '../../api/dataset';
 import { encodeParams } from '../Filters/index';
 import annotationWidgets from './annotation-widgets/index'

 import Vue from 'vue';
 import { Component, Prop } from 'vue-property-decorator';
 import { Location } from 'vue-router';
 import { currentUserRoleQuery, CurrentUserRoleResult} from '../../api/user';
 import { safeJsonParse } from '../../util';
 import {omit, pick} from 'lodash-es';

 type ImagePosition = {
   zoom: number
   xOffset: number
   yOffset: number
 }

 type ImageSettings = {
   annotImageOpacity: number
   opticalSrc: string
   opacityMode: 'linear' | 'constant'
 }

 type ImageLoaderSettings = ImagePosition & ImageSettings;

 const metadataDependentComponents: any = {};
 const componentsToRegister: any = { DatasetInfo };
 for (let category of Object.keys(annotationWidgets)) {
   metadataDependentComponents[category] = {};
   for (let mdType of Object.keys(annotationWidgets[category])) {
     const component = annotationWidgets[category][mdType];
     metadataDependentComponents[category][mdType] = component;
     componentsToRegister[`${category}-${mdType}`] = component;
   }
 }

 @Component({
   name: 'annotation-view',
   components: componentsToRegister,
   apollo: {
     peakChartData: {
       query: annotationQuery,
       update: (data: any) => {
         const {annotation} = data;
         let chart = safeJsonParse(annotation.peakChartData);
         chart.sampleData = {
           mzs: annotation.isotopeImages.map((im: any) => im.mz),
           ints: annotation.isotopeImages.map((im: any) => im.totalIntensity),
         };
         return chart;
       },
       variables(this: any): any {
         return {
           id: this.annotation.id
         };
       }
     },

     opticalImageUrl: {
       query: opticalImageQuery,
       variables(this: any): any {
         return {
           datasetId: this.annotation.dataset.id,
           zoom: this.imageLoaderSettings.zoom
         }
       },
       // assumes both image server and webapp are routed via nginx
       update: (data: any) => data.opticalImageUrl
     },

     msAcqGeometry: {
       query: msAcqGeometryQuery,
       variables(this: any): any {
         return {
          datasetId: this.annotation.dataset.id
         }
       },
       update: (data: any) => safeJsonParse(data['dataset']['acquisitionGeometry'])
     },

     datasetVisibility: {
       query: datasetVisibilityQuery,
       skip: true,
       variables() {
         return {id: this.annotation.dataset.id}
       }
     },

     currentUser: {
       query: currentUserRoleQuery,
       fetchPolicy: 'cache-first',
     }
   }
 })
 export default class AnnotationView extends Vue {
   @Prop()
   annotation: any

   msAcqGeometry: any
   peakChartData: any
   opticalImageUrl?: string
<<<<<<< HEAD
   showOpticalImage: boolean = true
   showScaleBar: boolean = true
=======

>>>>>>> a932b0a8
   datasetVisibility: DatasetVisibilityResult | null = null
   currentUser: CurrentUserRoleResult | null = null

   metadataDependentComponent(category: string): any {
     const currentMdType: string = this.$store.getters.filter.metadataType;
     const componentKey: string = currentMdType in metadataDependentComponents[category] ? currentMdType : 'default';
     return metadataDependentComponents[category][componentKey];
   }

   get showOpticalImage(): boolean {
     return !this.$route.query.hideopt;
   }

   get activeSections(): string[] {
     return this.$store.getters.settings.annotationView.activeSections;
   }

   get colormap(): string {
     return this.$store.getters.settings.annotationView.colormap;
   }

   get colormapName(): string {
     return this.colormap.replace('-', '');
   }

   get formattedMolFormula(): string {
     if (!this.annotation) return '';
     const { sumFormula, adduct, dataset } = this.annotation;
     return renderMolFormula(sumFormula, adduct, dataset.polarity);
   }

   get compoundsTabLabel(): string {
     if (!this.annotation) return '';
     return "Molecules (" + this.annotation.possibleCompounds.length + ")";
   }

   get imageOpacityMode(): 'linear' | 'constant' {
     return (this.showOpticalImage && this.opticalImageUrl) ? 'linear' : 'constant';
   }

   get permalinkHref(): Location {
     const filter: any = {
       datasetIds: [this.annotation.dataset.id],
       compoundName: this.annotation.sumFormula,
       adduct: this.annotation.adduct,
       fdrLevel: this.annotation.fdrLevel,
       database: this.$store.getters.filter.database,
       simpleQuery: '',
     };
     const path = '/annotations';
     return {
       path,
       query: {
         ...encodeParams(filter, path, this.$store.state.filterLists),
         ...pick(this.$route.query, 'sections', 'sort', 'hideopt', 'cmap'),
       },
     };
   }

   get imageLoaderSettings(): ImageLoaderSettings {
     return Object.assign({}, this.imagePosition, {
       annotImageOpacity: (this.showOpticalImage && this.opticalImageUrl) ? this.opacity : 1.0,
       opticalSrc: this.showOpticalImage && this.opticalImageUrl != null ? this.opticalImageUrl : '',
       opticalImageUrl: this.opticalImageUrl,
       opacityMode: this.imageOpacityMode,
       showOpticalImage: this.showOpticalImage,
       showScaleBar: this.showScaleBar
     });
   }

   get visibilityText() {
     if (this.datasetVisibility != null && this.datasetVisibility.id === this.annotation.dataset.id) {
       const {submitter, group, projects} = this.datasetVisibility;
       const submitterName = this.currentUser && submitter.id === this.currentUser.id ? 'you' : submitter.name;
       const all = [
         submitterName,
         ...(group ? [group.name] : []),
         ...(projects || []).map(p => p.name),
       ];
       return `These annotation results are not publicly visible. They are visible to ${all.join(', ')} and METASPACE Administrators.`
     }
   }

   get metadata() {
     const datasetMetadataExternals = {
       "Submitter": this.annotation.dataset.submitter,
       "PI": this.annotation.dataset.principalInvestigator,
       "Group": this.annotation.dataset.group,
       "Projects": this.annotation.dataset.projects
     };
     return Object.assign(safeJsonParse(this.annotation.dataset.metadataJson), datasetMetadataExternals);
   }

   get pixelSizeX() {
     if (this.metadata.MS_Analysis != null &&
       this.metadata.MS_Analysis.Pixel_Size != null) {
       return this.metadata.MS_Analysis.Pixel_Size.Xaxis
     }
     return 0
   }

   get pixelSizeY() {
     if (this.metadata.MS_Analysis != null &&
       this.metadata.MS_Analysis.Pixel_Size != null) {
       return this.metadata.MS_Analysis.Pixel_Size.Yaxis
     }
     return 0
   }

   opacity: number = 1.0;

   imagePosition: ImagePosition = {
     zoom: 1,
     xOffset: 0,
     yOffset: 0
   };

   onSectionsChange(activeSections: string[]): void {
     // FIXME: this is a hack to make isotope images redraw
     // so that they pick up the changes in parent div widths
     this.$nextTick(() => {
       window.dispatchEvent(new Event('resize'));
     });

     this.$store.commit('updateAnnotationViewSections', activeSections)
   }

   onImageZoom(event: any): void {
     this.imagePosition.zoom = event.zoom;
   }

   onImageMove(event: any): void {
     this.imagePosition.xOffset = event.xOffset;
     this.imagePosition.yOffset = event.yOffset;
   }

   resetViewport(event: any): void {
     event.stopPropagation();
     this.imagePosition.xOffset = 0;
     this.imagePosition.yOffset = 0;
     this.imagePosition.zoom = 1;
   }

   toggleOpticalImage(event: any): void {
     event.stopPropagation();
     if(this.showOpticalImage) {
       this.$router.replace({
         query: {
           ...this.$route.query,
           hideopt: '1',
         }
       });
     } else {
       this.$router.replace({
         query: omit(this.$route.query, 'hideopt'),
       });
     }
   }

   toogleScaleBar(event: any): void {
     event.stopPropagation();
     this.showScaleBar = !this.showScaleBar
   }

   loadVisibility() {
     this.$apollo.queries.datasetVisibility.start();
   }
 }<|MERGE_RESOLUTION|>--- conflicted
+++ resolved
@@ -107,12 +107,7 @@
    msAcqGeometry: any
    peakChartData: any
    opticalImageUrl?: string
-<<<<<<< HEAD
-   showOpticalImage: boolean = true
    showScaleBar: boolean = true
-=======
-
->>>>>>> a932b0a8
    datasetVisibility: DatasetVisibilityResult | null = null
    currentUser: CurrentUserRoleResult | null = null
 
