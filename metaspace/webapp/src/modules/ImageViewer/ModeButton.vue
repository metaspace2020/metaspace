--- conflicted
+++ resolved
@@ -5,13 +5,6 @@
     :class="{ 'text-blue-700': isActive }"
     @click="onClick"
   >
-<<<<<<< HEAD
-    <tune-icon
-      class="h-6 w-6 sm-stateful-icon"
-      :class="{ 'sm-stateful-icon--active': isActive }"
-    />
-    <span class="leading-none ml-1">Channels</span>
-=======
     <popup-anchor
       feature-key="multipleIonImages"
       placement="bottom"
@@ -24,7 +17,6 @@
       />
       <span class="leading-none ml-1">Channels</span>
     </popup-anchor>
->>>>>>> 31a90faa
   </button>
 </template>
 <script lang="ts">
