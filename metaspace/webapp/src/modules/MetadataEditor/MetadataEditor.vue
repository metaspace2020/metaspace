--- conflicted
+++ resolved
@@ -60,12 +60,8 @@
    newDatasetQuery,
    fetchAutocompleteSuggestionsQuery,
    editDatasetQuery,
-<<<<<<< HEAD
-   metadataOptionsQuery, editDatasetSubmitterQuery,
-=======
    metadataOptionsQuery,
-   datasetSubmitterQuery,
->>>>>>> 75567c4c
+   editDatasetSubmitterQuery,
  } from '../../api/metadata';
  import MetaspaceOptionsSection from './sections/MetaspaceOptionsSection.vue';
  import VisibilityOptionSection from './sections/VisibilityOptionSection.vue';
