--- conflicted
+++ resolved
@@ -537,13 +537,8 @@
         numPeaks: isNew ? null : get(config, 'isotope_generation.n_peaks') || null,
         decoySampleSize: isNew ? null : get(config, 'fdr.decoy_sample_size') || null,
         ppm: isNew ? null : get(config, 'image_generation.ppm') || null,
-<<<<<<< HEAD
-        analysisVersion: isNew ? 1 : get(config, 'analysis_version') || 1,
-        scoringModel: isNew ? null : get(config, 'fdr.scoring_model') || null,
         ontologyDbIds: isNew ? null : get(config, 'ontology_db_ids') || null,
-=======
         scoringModelId: get(config, 'fdr.scoring_model_id') || get(config, 'fdr.scoring_model'), // backward compatibility
->>>>>>> f0039855
         performEnrichment: isEnriched,
       }
     }
