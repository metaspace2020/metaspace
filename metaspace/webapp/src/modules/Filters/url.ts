--- conflicted
+++ resolved
@@ -44,12 +44,9 @@
   colocalizedWith: 'colo',
   colocalizationSamples: 'locs',
   offSample: 'offs',
-<<<<<<< HEAD
   molClass: 'mol_class',
   term: 'term',
-=======
   opticalImage: 'opt_img',
->>>>>>> 91c00a29
 }
 
 const URL_TO_FILTER = invert(FILTER_TO_URL) as Record<string, FilterKey>
