--- conflicted
+++ resolved
@@ -4,11 +4,8 @@
 <div class="filter-panel">
   <mock-el-select placeholder="Add filter" class="filter-select">
     <mock-el-option value="offSample" label="Show/hide off-sample annotations"></mock-el-option>
-<<<<<<< HEAD
     <mock-el-option value="molClass" label="Select class"></mock-el-option>
-=======
     <mock-el-option value="opticalImage" label="Show/hide datasets with optical images"></mock-el-option>
->>>>>>> 91c00a29
   </mock-el-select>
   <div class="tf-outer w-auto el-input el-input-group el-input-group--prepend" data-test-key="simpleQuery" filter-key="simpleQuery" name="Simple query" options="">
     <div class="el-input-group__prepend"><i class="el-icon-search -mx-1"></i></div><input type="text" autocomplete="off" placeholder="Enter keywords" class="el-input__inner">
@@ -485,11 +482,8 @@
     <mock-el-option value="minMSM" label="Set minimum MSM score"></mock-el-option>
     <mock-el-option value="simpleQuery" label="Search anything"></mock-el-option>
     <mock-el-option value="metadataType" label="Select data type"></mock-el-option>
-<<<<<<< HEAD
+    <mock-el-option value="opticalImage" label="Show/hide datasets with optical images"></mock-el-option>
     <mock-el-option value="molClass" label="Select class"></mock-el-option>
-=======
-    <mock-el-option value="opticalImage" label="Show/hide datasets with optical images"></mock-el-option>
->>>>>>> 91c00a29
   </mock-el-select>
   <div class="tf-outer border-gray-300 border border-solid text-sm pr-3" data-test-key="database" filter-key="database" name="Database" options="">
     <div class="tf-name bg-gray-100 text-gray-700 tracking-tight px-3 border-0 border-r border-solid border-gray-300">
@@ -555,11 +549,8 @@
     <mock-el-option value="minMSM" label="Set minimum MSM score"></mock-el-option>
     <mock-el-option value="simpleQuery" label="Search anything"></mock-el-option>
     <mock-el-option value="metadataType" label="Select data type"></mock-el-option>
-<<<<<<< HEAD
+    <mock-el-option value="opticalImage" label="Show/hide datasets with optical images"></mock-el-option>
     <mock-el-option value="molClass" label="Select class"></mock-el-option>
-=======
-    <mock-el-option value="opticalImage" label="Show/hide datasets with optical images"></mock-el-option>
->>>>>>> 91c00a29
   </mock-el-select>
 </div>
 `;