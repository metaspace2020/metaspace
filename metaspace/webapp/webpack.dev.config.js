var path = require('path');
var webpack = require('webpack');
const WebpackShellPlugin = require('webpack-shell-plugin');

module.exports = {
  entry: [
    'webpack-hot-middleware/client?path=/__webpack_hmr&timeout=20000',
    './src/main.ts'
  ],
  output: {
    path: '/',
    publicPath: '/dist/',
    filename: 'app.js'
  },
  module: {
    rules: [
      {
        test: /\.vue$/,
        loader: 'vue-loader',
        options: {
          loaders: {
            // Since sass-loader (weirdly) has SCSS as its default parse mode, we map
            // the "scss" and "sass" values for the lang attribute to the right configs here.
            // other preprocessors should work out of the box, no loader config like this nessessary.
            'scss': 'vue-style-loader!css-loader!postcss-loader!sass-loader',
            'sass': 'vue-style-loader!css-loader!postcss-loader!sass-loader?indentedSyntax',
            'less': 'vue-style-loader!css-loader!postcss-loader!less-loader'
          },
          esModule: true
        }
      },
      {
        test: /\.(t|j)s$/,
        loader: 'ts-loader',
        exclude: /node_modules/,
        options: {
          appendTsSuffixTo: [/\.vue$/, /\.json$/],
        }
      },
      {
        test: /\.(png|jpg|gif|svg)$/,
        loader: 'file-loader',
        options: {
          name: '[name].[ext]?[hash]'
        }
      },
      {
          test: /\.css$/,
          loader: 'style-loader!css-loader'
      },
      {
          test: /\.scss$/,
          loader: 'style-loader!css-loader!sass-loader'
      },
      {
          test: /\.(eot|svg|ttf|woff|woff2)(\?\S*)?$/,
          loader: 'file-loader'
      },
      {
          test: /\.md$/,
          loader: 'html-loader!markdown-loader'
      },
      {
        test: /\.tour/,
        loader: 'json-loader!./loaders/tour-loader.js'
      }
    ]
  },
  resolve: {
    extensions: ['.ts', '.js', '.vue', '.json'],
    alias: {
      'vue$': 'vue/dist/vue.esm.js',
    }
  },
  devServer: {
    hot: true,
  },
  devtool: '#eval-source-map',
  plugins: [
<<<<<<< HEAD
    new WebpackShellPlugin({
      onBuildStart: ['node deref_schema.js src/assets/']
=======
    new webpack.DefinePlugin({
      'process.env': {
        NODE_ENV: JSON.stringify(process.env.NODE_ENV || 'development')
      }
>>>>>>> 48246da4
    })
  ]
}<|MERGE_RESOLUTION|>--- conflicted
+++ resolved
@@ -77,15 +77,13 @@
   },
   devtool: '#eval-source-map',
   plugins: [
-<<<<<<< HEAD
     new WebpackShellPlugin({
       onBuildStart: ['node deref_schema.js src/assets/']
-=======
+    }),
     new webpack.DefinePlugin({
       'process.env': {
         NODE_ENV: JSON.stringify(process.env.NODE_ENV || 'development')
       }
->>>>>>> 48246da4
     })
   ]
 }