--- conflicted
+++ resolved
@@ -182,6 +182,20 @@
 
 const configureJwtMinting = (app, knex) => {
   const jwt = require('jwt-simple');
+
+  function mintJWT(user, expSeconds=60) {
+    const nowSeconds = Math.floor(Date.now() / 1000);
+    const payload = {
+      'iss': 'METASPACE2020',
+      'sub': user.id,
+      'name': user.name,
+      'email': user.email,
+      'iat': nowSeconds,
+      'exp': expSeconds == null ? undefined : nowSeconds + expSeconds,
+      'role': conf.ADMIN_EMAILS.includes(user.email) ? 'admin' : 'user',
+    };
+    return jwt.encode(payload, conf.JWT_SECRET);
+  }
   // Gives a one-time token, which expires in 60 seconds.
   // (this allows small time discrepancy between different servers)
   // If we want to use longer lifetimes we need to setup HTTPS on all servers.
@@ -206,18 +220,6 @@
       return;
     }
 
-    function mintJWT(user) {
-      const payload = {
-        'iss': 'METASPACE2020',
-        'sub': user.id,
-        'name': user.name,
-        'email': user.email,
-        'exp': Math.floor(Date.now() / 1000 + 60),
-        'role': conf.ADMIN_EMAILS.includes(user.email) ? 'admin' : 'user',
-      };
-      return jwt.encode(payload, conf.JWT_SECRET);
-    }
-
     if (typeof req.user === 'string') {
       // FIXME: refactor into a middleware
       knex('users').where('id', '=', req.user).first().then(user => {
@@ -227,7 +229,20 @@
       res.send(mintJWT(req.user));
     }
   });
-<<<<<<< HEAD
+
+  app.get('/getApiToken', async (req, res, next) => {
+    try {
+      const user = req.user != null && await knex('users').where('id', req.user).first();
+      if (user) {
+        const jwt = mintJWT(user, null);
+        res.send(`Your API token is: ${jwt}`);
+      } else {
+        res.status(401).send("Please log in before accessing this page");
+      }
+    } catch (err) {
+      next(err);
+    }
+  });
 };
 
 const configureAppServer = (app) => {
@@ -250,50 +265,6 @@
     const compression = require('compression');
     app.use(compression());
     app.use('/dist', express.static('dist'));
-=======
-app.get('/logout', passwordless.logout(),
-        function(req, res, next) {
-          req.logout();
-          res.send('OK');
-        });
-
-var router = express.Router();
-
-function getRole(email) {
-  if (conf.ADMIN_EMAILS.indexOf(email) != -1)
-    return 'admin';
-  else
-    return 'user';
-}
-
-function mintJWT(user, expSeconds=60) {
-  const nowSeconds = Math.floor(Date.now() / 1000);
-  const payload = {
-    'iss': 'METASPACE2020',
-    'sub': user.id,
-    'name': user.name,
-    'email': user.email,
-    'iat': nowSeconds,
-    'exp': expSeconds == null ? undefined : nowSeconds + expSeconds,
-    'role': getRole(user.email)
-  };
-  return jwt.encode(payload, conf.JWT_SECRET);
-}
-// Gives a one-time token, which expires in 60 seconds.
-// (this allows small time discrepancy between different servers)
-// If we want to use longer lifetimes we need to setup HTTPS on all servers.
-router.get('/getToken', (req, res, next) => {
-
-  // basic support for local installations: no authentication, everyone is admin
-  if (!req.user && LOCAL_SETUP) {
-    res.send(jwt.encode({
-      'iss': 'METASPACE2020',
-      'role': 'admin',
-      'exp': Math.floor(Date.now() / 1000 + 60),
-      'email': 'admin@localhost'
-    }, conf.JWT_SECRET));
-    return;
->>>>>>> 7b5f8a92
   }
 };
 
@@ -305,7 +276,6 @@
   }
 };
 
-<<<<<<< HEAD
 const configureRavenErrorHandler = (app) => {
   if (env !== 'development' && conf.RAVEN_DSN != null) {
     // Raven.errorHandler should go after all normal handlers/middleware, but before any other error handlers
@@ -316,57 +286,10 @@
 const configureUploadHandler = (app) => {
   if (conf.UPLOAD_DESTINATION === 's3') {
     app.use('/upload', require('./fineUploaderS3Middleware.js')());
-=======
-  if (typeof req.user === 'string') {
-    // FIXME: refactor into a middleware
-    Users().where('id', '=', req.user).first().then(user => {
-      res.send(mintJWT(user));
-    }).catch(err => res.sendStatus(403));
->>>>>>> 7b5f8a92
   } else {
     app.use('/upload', require('./fineUploaderLocalMiddleware.js')());
   }
-<<<<<<< HEAD
-};
-=======
-});
-
-app.get('/getApiToken', async (req, res, next) => {
-  try {
-    const user = req.user != null && await knex('users').where('id', req.user).first();
-    if (user) {
-      const jwt = mintJWT(user, null);
-      res.send(`Your API token is: ${jwt}`);
-    } else {
-      res.status(401).send("Please log in before accessing this page");
-    }
-  } catch (err) {
-    next(err);
-  }
-});
-
-router.get('/', (req, res, next) =>
-  res.sendFile(__dirname + '/index.html'));
-
-if (env == 'development') {
-  var webpackDevMiddleware = require('webpack-dev-middleware');
-  var webpackHotMiddleware = require('webpack-hot-middleware');
-
-  var config = require('./webpack.dev.config.js');
-  config.plugins.push(new webpack.HotModuleReplacementPlugin());
-  config.plugins.push(new webpack.NoErrorsPlugin());
-  var compiler = webpack(config);
-
-  app.use(webpackDevMiddleware(compiler, {
-    publicPath: config.output.publicPath,
-    noInfo: true,
-    stats: {
-      chunks: false,
-      chunkModules: false,
-      colors: true
-    }
-  }));
->>>>>>> 7b5f8a92
+};
 
 const startServer = () => {
   const app = express();
